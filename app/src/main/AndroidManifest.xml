<!--
  ~ Infomaniak SwissTransfer - Android
  ~ Copyright (C) 2024 Infomaniak Network SA
  ~
  ~ This program is free software: you can redistribute it and/or modify
  ~ it under the terms of the GNU General Public License as published by
  ~ the Free Software Foundation, either version 3 of the License, or
  ~ (at your option) any later version.
  ~
  ~ This program is distributed in the hope that it will be useful,
  ~ but WITHOUT ANY WARRANTY; without even the implied warranty of
  ~ MERCHANTABILITY or FITNESS FOR A PARTICULAR PURPOSE.  See the
  ~ GNU General Public License for more details.
  ~
  ~ You should have received a copy of the GNU General Public License
  ~ along with this program.  If not, see <http://www.gnu.org/licenses/>.
  -->
<manifest xmlns:android="http://schemas.android.com/apk/res/android"
    xmlns:tools="http://schemas.android.com/tools">

    <!--For the "open mail app" button-->
    <queries>
        <intent>
            <action android:name="android.intent.action.VIEW" />
            <data android:scheme="mailto" />
        </intent>
    </queries>

    <uses-permission android:name="android.permission.INTERNET" />
    <uses-permission android:name="android.permission.FOREGROUND_SERVICE_DATA_SYNC" />
    <uses-permission android:name="android.permission.FOREGROUND_SERVICE" />
    <uses-permission android:name="android.permission.WAKE_LOCK" />
    <uses-permission
        android:name="android.permission.WRITE_EXTERNAL_STORAGE"
        android:maxSdkVersion="28" />

    <application
        android:name=".ui.MainApplication"
        android:allowBackup="true"
        android:dataExtractionRules="@xml/data_extraction_rules"
        android:enableOnBackInvokedCallback="true"
        android:fullBackupContent="@xml/backup_rules"
        android:icon="@mipmap/ic_launcher"
        android:label="@string/appName"
        android:localeConfig="@xml/locales_config"
        android:networkSecurityConfig="@xml/network_security_config"
        android:roundIcon="@mipmap/ic_launcher_round"
        android:supportsRtl="true"
        android:theme="@style/Theme.AndroidSwissTransfer"
        android:usesCleartextTraffic="false"
        tools:targetApi="35">

        <meta-data
            android:name="io.sentry.anr.enable"
            android:value="true" />

        <meta-data
            android:name="io.sentry.auto-init"
            android:value="false" />

        <meta-data
            android:name="io.sentry.dsn"
            android:value="https://8fa636a7655a9ab4949a2e7fc22bdee3@sentry-mobile.infomaniak.com/18" />

        <service
            android:name="androidx.work.impl.foreground.SystemForegroundService"
            android:foregroundServiceType="dataSync"
            tools:node="merge" />

        <service android:name=".upload.UploadForegroundService"
            android:foregroundServiceType="dataSync"
            android:exported="false"/>

        <provider
            android:name="androidx.startup.InitializationProvider"
            android:authorities="${applicationId}.androidx-startup"
            android:exported="false"
            tools:node="merge">
            <meta-data
                android:name="androidx.work.WorkManagerInitializer"
                android:value="androidx.startup"
                tools:node="remove" />
        </provider>

        <activity
            android:name=".ui.LaunchActivity"
            android:configChanges="colorMode|density|fontScale|fontWeightAdjustment|grammaticalGender|keyboard|keyboardHidden|layoutDirection|locale|mcc|mnc|navigation|orientation|screenLayout|screenSize|smallestScreenSize|touchscreen|uiMode"
            android:exported="true"
            android:theme="@style/Theme.AppStarting">
            <intent-filter>
                <action android:name="android.intent.action.MAIN" />

                <category android:name="android.intent.category.LAUNCHER" />
            </intent-filter>
            <intent-filter android:autoVerify="true">
                <action android:name="android.intent.action.VIEW" />

                <category android:name="android.intent.category.DEFAULT" />
                <category android:name="android.intent.category.BROWSABLE" />

                <data android:scheme="https" />
                <data android:host="@string/preprod_host" />
                <data android:host="@string/prod_host" />
                <data android:pathPattern="/d/.*" />
            </intent-filter>
            <intent-filter>
                <action android:name="android.intent.action.SEND" />
                <action android:name="android.intent.action.SEND_MULTIPLE" />

                <category android:name="android.intent.category.DEFAULT" />
                <data android:mimeType="*/*" />
            </intent-filter>
        </activity>

        <activity
            android:name=".ui.OnboardingActivity"
            android:configChanges="colorMode|density|fontScale|fontWeightAdjustment|grammaticalGender|keyboard|keyboardHidden|layoutDirection|locale|mcc|mnc|navigation|orientation|screenLayout|screenSize|smallestScreenSize|touchscreen|uiMode" />

        <activity
            android:name=".ui.MainActivity"
            android:configChanges="colorMode|density|fontScale|fontWeightAdjustment|grammaticalGender|keyboard|keyboardHidden|layoutDirection|locale|mcc|mnc|navigation|orientation|screenLayout|screenSize|smallestScreenSize|touchscreen|uiMode"
            android:launchMode="singleTop" />

        <!-- We need NewMessageActivity to have its standard launchMode in the Manifest
            in order for FLAG_ACTIVITY_CLEAR_TOP to kill and recreate NewMessageActivity -->
        <activity
            android:name=".ui.NewTransferActivity"
<<<<<<< HEAD
            android:launchMode="singleTask"
            />
=======
            android:windowSoftInputMode="adjustResize" />
>>>>>>> 40b20ca8
    </application>

</manifest><|MERGE_RESOLUTION|>--- conflicted
+++ resolved
@@ -125,12 +125,8 @@
             in order for FLAG_ACTIVITY_CLEAR_TOP to kill and recreate NewMessageActivity -->
         <activity
             android:name=".ui.NewTransferActivity"
-<<<<<<< HEAD
             android:launchMode="singleTask"
-            />
-=======
             android:windowSoftInputMode="adjustResize" />
->>>>>>> 40b20ca8
     </application>
 
 </manifest>