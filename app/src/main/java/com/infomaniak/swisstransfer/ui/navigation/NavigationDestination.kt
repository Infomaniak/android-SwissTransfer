/*
 * Infomaniak SwissTransfer - Android
 * Copyright (C) 2024 Infomaniak Network SA
 *
 * This program is free software: you can redistribute it and/or modify
 * it under the terms of the GNU General Public License as published by
 * the Free Software Foundation, either version 3 of the License, or
 * (at your option) any later version.
 *
 * This program is distributed in the hope that it will be useful,
 * but WITHOUT ANY WARRANTY; without even the implied warranty of
 * MERCHANTABILITY or FITNESS FOR A PARTICULAR PURPOSE.  See the
 * GNU General Public License for more details.
 *
 * You should have received a copy of the GNU General Public License
 * along with this program.  If not, see <http://www.gnu.org/licenses/>.
 */
package com.infomaniak.swisstransfer.ui.navigation

import androidx.compose.animation.AnimatedContentScope
import androidx.compose.runtime.Composable
import androidx.navigation.NavBackStackEntry
import androidx.navigation.NavGraphBuilder
import androidx.navigation.compose.composable
import androidx.navigation.navDeepLink
import androidx.navigation.toRoute
import com.infomaniak.sentry.SentryLog
import com.infomaniak.swisstransfer.BuildConfig
import com.infomaniak.swisstransfer.ui.screen.newtransfer.importfiles.components.TransferTypeUi
import kotlinx.serialization.Serializable

/**
 * Sealed class representing the navigation arguments for the main navigation flow.
 */
@Serializable
sealed class MainNavigation : NavigationDestination() {
    var enableTransition = true

    // If it has to be renamed, don't forget to rename `*DestinationName` in the companion object too.
    @Serializable
    data object SentDestination : MainNavigation()

    // If it has to be renamed, don't forget to rename `*DestinationName` in the companion object too.
    @Serializable
    data class ReceivedDestination(val transferUuid: String? = null) : MainNavigation() {

        companion object {
            fun NavGraphBuilder.receivedDestination(content: @Composable (AnimatedContentScope.(NavBackStackEntry) -> Unit)) {
                val preprodBasePath = "${BuildConfig.PREPROD_URL}/d/{${ReceivedDestination::transferUuid.name}}"
                val prodBasePath = "${BuildConfig.PROD_URL}/d/{${ReceivedDestination::transferUuid.name}}"
                val deepLinks = listOf(
                    navDeepLink<ReceivedDestination>(preprodBasePath),
                    navDeepLink<ReceivedDestination>(prodBasePath),
                )
                composable<ReceivedDestination>(deepLinks = deepLinks, content = content)
            }
        }
    }

    // If it has to be renamed, don't forget to rename `*DestinationName` in the companion object too.
    @Serializable
    data object SettingsDestination : MainNavigation()

    companion object {
        private val TAG = MainNavigation::class.java.simpleName
        val startDestination = SentDestination

        // If these classes have to be renamed, they need to be renamed here too.
        private const val sentDestinationName = "SentDestination"
        private const val receivedDestinationName = "ReceivedDestination"
        private const val settingsDestinationName = "SettingsDestination"
        val destinationsNames = listOf(sentDestinationName, receivedDestinationName, settingsDestinationName)

        fun NavBackStackEntry.toMainDestination(): MainNavigation? {
            return runCatching {
                val destinationRoute = destination.route ?: error("Destination route cannot be empty")
                when (destinationsNames.firstOrNull { destinationRoute.contains(it) }) {
                    sentDestinationName -> this.toRoute<SentDestination>()
                    receivedDestinationName -> this.toRoute<ReceivedDestination>()
                    settingsDestinationName -> this.toRoute<SettingsDestination>()
                    else -> error("Destination $destinationRoute is not handled")
                }
            }.getOrElse { exception ->
                SentryLog.e(TAG, "toMainDestination: Failure", exception)
                null
            }
        }
    }
}

/**
 * Sealed class representing the navigation arguments for the new transfer flow.
 */
@Serializable
sealed class NewTransferNavigation : NavigationDestination() {

    @Serializable
    data object ImportFilesDestination : NewTransferNavigation()

    @Serializable
<<<<<<< HEAD
    data class ValidateUserEmailDestination(val userEmail: String) : NewTransferNavigation()
=======
    data object ValidateUserEmailDestination : NewTransferNavigation()

>>>>>>> 1b60e1db
    @Serializable
    data class UploadProgressDestination(
        val transferType: TransferTypeUi,
        val totalSize: Long,
        val recipients: List<String>,
    ) : NewTransferNavigation()

    @Serializable
    data class UploadSuccessDestination(
        val transferType: TransferTypeUi,
        val transferUrl: String,
        val recipients: List<String>,
    ) : NewTransferNavigation()

    @Serializable
    data class UploadErrorDestination(
        val transferType: TransferTypeUi,
        val totalSize: Long,
        val recipients: List<String>,
    ) : NewTransferNavigation()

    companion object {
        val startDestination = ImportFilesDestination
    }
}

/**
 * Sealed class representing navigation arguments with a title resource.
 */
@Serializable
sealed class NavigationDestination<|MERGE_RESOLUTION|>--- conflicted
+++ resolved
@@ -98,12 +98,7 @@
     data object ImportFilesDestination : NewTransferNavigation()
 
     @Serializable
-<<<<<<< HEAD
     data class ValidateUserEmailDestination(val userEmail: String) : NewTransferNavigation()
-=======
-    data object ValidateUserEmailDestination : NewTransferNavigation()
-
->>>>>>> 1b60e1db
     @Serializable
     data class UploadProgressDestination(
         val transferType: TransferTypeUi,
