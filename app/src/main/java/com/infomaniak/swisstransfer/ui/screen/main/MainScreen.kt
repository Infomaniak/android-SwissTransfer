--- conflicted
+++ resolved
@@ -24,12 +24,10 @@
 import androidx.compose.runtime.remember
 import androidx.lifecycle.compose.collectAsStateWithLifecycle
 import androidx.navigation.NavBackStackEntry
-import androidx.navigation.NavController
 import androidx.navigation.compose.currentBackStackEntryAsState
 import androidx.navigation.compose.rememberNavController
 import com.infomaniak.swisstransfer.ui.navigation.MainNavigation
 import com.infomaniak.swisstransfer.ui.navigation.MainNavigation.Companion.toMainDestination
-import com.infomaniak.swisstransfer.ui.navigation.MainNavigation.Companion.toRoute
 import com.infomaniak.swisstransfer.ui.screen.main.components.MainScaffold
 import com.infomaniak.swisstransfer.ui.theme.SwissTransferTheme
 import com.infomaniak.swisstransfer.ui.utils.PreviewAllWindows
@@ -58,40 +56,7 @@
     MainScaffold(
         navController = navController,
         currentDestination = currentDestination,
-<<<<<<< HEAD
-        /*windowTopAppBar = {
-            // This is temporary to fix an issue with the animation when displaying the FilesDetailsScreen
-            if (LocalWindowAdaptiveInfo.current.isWindowLarge()) {
-                if (currentDestination is MainNavigation.FilesDetailsDestination) {
-                    SwissTransferTopAppBar(
-                        navigationMenu = TopAppBarButton.backButton { navController.popBackStack() },
-                        actionMenus = arrayOf(TopAppBarButton.closeButton {
-                            goBackToStartScreen(navController, previousDestination)
-                        }),
-                    )
-                } else {
-                    BrandTopAppBar()
-                }
-            }
-        },*/
-        content = {
-            MainNavHost(
-                navController = navController,
-                currentDestination = currentDestination,
-                closeFilesDetails = { goBackToStartScreen(navController, previousDestination) },
-                isTransferDeeplink = isTransferDeeplink,
-            )
-        },
-    )
-}
-
-private fun goBackToStartScreen(navController: NavController, previousDestination: MainNavigation) {
-    navController.popBackStack(
-        route = previousDestination.toRoute(),
-        inclusive = false,
-=======
         content = { MainNavHost(navController, currentDestination, isTransferDeeplink) },
->>>>>>> 44ac7e80
     )
 }
 
