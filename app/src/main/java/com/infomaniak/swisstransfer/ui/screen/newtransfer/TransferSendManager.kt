/*
 * Infomaniak SwissTransfer - Android
 * Copyright (C) 2024 Infomaniak Network SA
 *
 * This program is free software: you can redistribute it and/or modify
 * it under the terms of the GNU General Public License as published by
 * the Free Software Foundation, either version 3 of the License, or
 * (at your option) any later version.
 *
 * This program is distributed in the hope that it will be useful,
 * but WITHOUT ANY WARRANTY; without even the implied warranty of
 * MERCHANTABILITY or FITNESS FOR A PARTICULAR PURPOSE.  See the
 * GNU General Public License for more details.
 *
 * You should have received a copy of the GNU General Public License
 * along with this program.  If not, see <http://www.gnu.org/licenses/>.
 */
package com.infomaniak.swisstransfer.ui.screen.newtransfer

import com.infomaniak.core2.appintegrity.AppIntegrityManager
import com.infomaniak.core2.appintegrity.AppIntegrityManager.Companion.APP_INTEGRITY_MANAGER_TAG
import com.infomaniak.core2.appintegrity.exceptions.IntegrityException
import com.infomaniak.core2.appintegrity.exceptions.NetworkException
import com.infomaniak.multiplatform_swisstransfer.SharedApiUrlCreator
import com.infomaniak.multiplatform_swisstransfer.common.interfaces.upload.UploadSession
import com.infomaniak.multiplatform_swisstransfer.data.NewUploadSession
import com.infomaniak.multiplatform_swisstransfer.managers.UploadManager
import com.infomaniak.multiplatform_swisstransfer.network.exceptions.ContainerErrorsException
import com.infomaniak.sentry.SentryLog
import com.infomaniak.swisstransfer.BuildConfig
import com.infomaniak.swisstransfer.workers.UploadWorker
import dagger.hilt.android.scopes.ViewModelScoped
import io.sentry.Sentry
import kotlinx.coroutines.flow.MutableStateFlow
import kotlinx.coroutines.flow.asStateFlow
import kotlinx.coroutines.flow.update
import javax.inject.Inject
import com.infomaniak.multiplatform_swisstransfer.network.exceptions.NetworkException as KmpNetworkException

@ViewModelScoped
class TransferSendManager @Inject constructor(
    private val appIntegrityManager: AppIntegrityManager,
    private val sharedApiUrlCreator: SharedApiUrlCreator,
    private val uploadManager: UploadManager,
    private val uploadWorkerScheduler: UploadWorker.Scheduler,
) {

    private val _sendStatus = MutableStateFlow<SendStatus>(SendStatus.Initial)
    val sendStatus = _sendStatus.asStateFlow()

    suspend fun sendNewTransfer(newUploadSession: NewUploadSession) {
        runCatching {
            // When clicking the "Send" button, a new session is created.
            // If there is an error before reaching the UploadProgressScreen, we stay in ImportFilesScreen.
            // Every time we'll click the "Send" button again, a new session will be created.
            // So we'll have multiple UploadSession in Realm. We don't want that. We only want the last session.
            // So before creating the new session, we need to remove the previous failed ones.
            uploadManager.removeAllUploadSession()

            val uploadSession = uploadManager.createAndGetUpload(newUploadSession)
            sendTransfer(uploadSession)
        }.onFailure { exception ->
            if (exception !is NetworkException && exception !is KmpNetworkException) {
                SentryLog.e(TAG, "Failure on sendNewTransfer", exception)
            }
            _sendStatus.update { SendStatus.Failure }
        }
    }

    suspend fun resendLastTransfer() {
        val uploadSession = uploadManager.getLastUpload() ?: run {
            SentryLog.e(TAG, "No last upload found")
            return
        }
        sendTransfer(uploadSession)
    }

    private suspend fun sendTransfer(uploadSession: UploadSession) {
        _sendStatus.value = SendStatus.Pending

<<<<<<< HEAD
        withIntegrityToken(
            onSuccess = { attestationToken ->
                runCatching {
                    uploadManager.initUploadSession(
                        attestationHeaderName = AppIntegrityManager.ATTESTATION_TOKEN_HEADER,
                        attestationToken = attestationToken,
                    )!! // TODO: Handle ContainerErrorsException here
                    uploadWorkerScheduler.scheduleWork(uploadSession.uuid)
                    _sendStatus.update {
                        val totalSize = uploadSession.files.sumOf { it.size }
                        SendStatus.Success(totalSize)
                    }
                }.onFailure { exception ->
                    SentryLog.e(TAG, "Failed to start the upload", exception)
                    val result = when (exception) {
                        is ContainerErrorsException.EmailValidationRequired -> SendStatus.RequireEmailValidation
                        else -> SendStatus.Failure
                    }
                    _sendStatus.update { result }
                }
            },
            onRefused = { _sendStatus.update { SendStatus.Refused } },
        )
    }
=======
        runCatching {
            val attestationToken = getAttestationToken()
            uploadManager.initUploadSession(
                attestationHeaderName = AppIntegrityManager.ATTESTATION_TOKEN_HEADER,
                attestationToken = attestationToken,
            )!! // TODO: Handle ContainerErrorsException here
            uploadWorkerScheduler.scheduleWork(uploadSessionUuid)
            _sendStatus.update {
                val totalSize = importationFilesManager.importedFiles.value.sumOf { it.fileSize }
                SendStatus.Success(totalSize)
            }
        }.onFailure { exception ->
            reportToSentry(exception)
>>>>>>> 527aab05

            val status = when (exception) {
                is NetworkException, is KmpNetworkException -> SendStatus.NoNetwork
                is IntegrityException -> SendStatus.Refused
                else -> SendStatus.Failure
            }
            _sendStatus.update { status }
        }
    }

    private fun reportToSentry(exception: Throwable) {
        if (exception !is NetworkException && exception !is KmpNetworkException) {
            Sentry.withScope { scope ->
                scope.setTag("exception", exception.message ?: "Unknown message")
                SentryLog.e(TAG, "Failed to start the upload", exception)
            }
        }
    }

    //region App Integrity
    /** Don't forget to handle [IntegrityException] and all the different exceptions that can be thrown at call site*/
    private suspend inline fun getAttestationToken(): String {
        val challenge = appIntegrityManager.getChallenge()

        val appIntegrityToken = appIntegrityManager.requestClassicIntegrityVerdictToken(challenge)
        SentryLog.i(APP_INTEGRITY_MANAGER_TAG, "request for app integrity token successful")

        val attestationToken = appIntegrityManager.getApiIntegrityVerdict(
            integrityToken = appIntegrityToken,
            packageName = BuildConfig.APPLICATION_ID,
            targetUrl = sharedApiUrlCreator.createUploadContainerUrl,
        )
        SentryLog.i(APP_INTEGRITY_MANAGER_TAG, "Successful API verdict")

        return attestationToken
    }
    //endregion

    fun resetSendStatus() {
        _sendStatus.value = SendStatus.Initial
    }

    sealed class SendStatus {
        data object Initial : SendStatus()
        data object Pending : SendStatus()
        data class Success(val totalSize: Long) : SendStatus()
        data object Refused : SendStatus()
        data object Failure : SendStatus()
<<<<<<< HEAD
        data object RequireEmailValidation : SendStatus()
=======
        data object NoNetwork : SendStatus()
>>>>>>> 527aab05
    }

    companion object {
        private val TAG = TransferSendManager::class.java.simpleName
    }
}<|MERGE_RESOLUTION|>--- conflicted
+++ resolved
@@ -78,50 +78,24 @@
     private suspend fun sendTransfer(uploadSession: UploadSession) {
         _sendStatus.value = SendStatus.Pending
 
-<<<<<<< HEAD
-        withIntegrityToken(
-            onSuccess = { attestationToken ->
-                runCatching {
-                    uploadManager.initUploadSession(
-                        attestationHeaderName = AppIntegrityManager.ATTESTATION_TOKEN_HEADER,
-                        attestationToken = attestationToken,
-                    )!! // TODO: Handle ContainerErrorsException here
-                    uploadWorkerScheduler.scheduleWork(uploadSession.uuid)
-                    _sendStatus.update {
-                        val totalSize = uploadSession.files.sumOf { it.size }
-                        SendStatus.Success(totalSize)
-                    }
-                }.onFailure { exception ->
-                    SentryLog.e(TAG, "Failed to start the upload", exception)
-                    val result = when (exception) {
-                        is ContainerErrorsException.EmailValidationRequired -> SendStatus.RequireEmailValidation
-                        else -> SendStatus.Failure
-                    }
-                    _sendStatus.update { result }
-                }
-            },
-            onRefused = { _sendStatus.update { SendStatus.Refused } },
-        )
-    }
-=======
         runCatching {
             val attestationToken = getAttestationToken()
             uploadManager.initUploadSession(
                 attestationHeaderName = AppIntegrityManager.ATTESTATION_TOKEN_HEADER,
                 attestationToken = attestationToken,
             )!! // TODO: Handle ContainerErrorsException here
-            uploadWorkerScheduler.scheduleWork(uploadSessionUuid)
+            uploadWorkerScheduler.scheduleWork(uploadSession.uuid)
             _sendStatus.update {
-                val totalSize = importationFilesManager.importedFiles.value.sumOf { it.fileSize }
+                val totalSize = uploadSession.files.sumOf { it.size }
                 SendStatus.Success(totalSize)
             }
         }.onFailure { exception ->
             reportToSentry(exception)
->>>>>>> 527aab05
 
             val status = when (exception) {
                 is NetworkException, is KmpNetworkException -> SendStatus.NoNetwork
                 is IntegrityException -> SendStatus.Refused
+                is ContainerErrorsException.EmailValidationRequired -> SendStatus.RequireEmailValidation
                 else -> SendStatus.Failure
             }
             _sendStatus.update { status }
@@ -166,11 +140,8 @@
         data class Success(val totalSize: Long) : SendStatus()
         data object Refused : SendStatus()
         data object Failure : SendStatus()
-<<<<<<< HEAD
+        data object NoNetwork : SendStatus()
         data object RequireEmailValidation : SendStatus()
-=======
-        data object NoNetwork : SendStatus()
->>>>>>> 527aab05
     }
 
     companion object {
