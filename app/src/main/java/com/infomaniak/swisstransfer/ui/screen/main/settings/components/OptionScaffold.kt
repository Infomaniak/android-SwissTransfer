/*
 * Infomaniak SwissTransfer - Android
 * Copyright (C) 2024 Infomaniak Network SA
 *
 * This program is free software: you can redistribute it and/or modify
 * it under the terms of the GNU General Public License as published by
 * the Free Software Foundation, either version 3 of the License, or
 * (at your option) any later version.
 *
 * This program is distributed in the hope that it will be useful,
 * but WITHOUT ANY WARRANTY; without even the implied warranty of
 * MERCHANTABILITY or FITNESS FOR A PARTICULAR PURPOSE.  See the
 * GNU General Public License for more details.
 *
 * You should have received a copy of the GNU General Public License
 * along with this program.  If not, see <http://www.gnu.org/licenses/>.
 */
package com.infomaniak.swisstransfer.ui.screen.main.settings.components

import androidx.annotation.StringRes
import androidx.compose.foundation.layout.Column
import androidx.compose.foundation.rememberScrollState
import androidx.compose.foundation.verticalScroll
import androidx.compose.runtime.Composable
import androidx.compose.runtime.getValue
import androidx.compose.runtime.mutableIntStateOf
import androidx.compose.runtime.saveable.rememberSaveable
import androidx.compose.runtime.setValue
import androidx.compose.ui.Modifier
import com.infomaniak.swisstransfer.R
import com.infomaniak.swisstransfer.ui.components.SwissTransferTopAppBar
<<<<<<< HEAD
import com.infomaniak.swisstransfer.ui.components.TopAppBarButton
import com.infomaniak.swisstransfer.ui.screen.main.components.SwissTransferScaffold
=======
import com.infomaniak.swisstransfer.ui.components.TopAppBarButtons
import com.infomaniak.swisstransfer.ui.screen.main.components.SmallWindowTopAppBarScaffold
>>>>>>> 31c79b6e
import com.infomaniak.swisstransfer.ui.screen.main.settings.ThemeOption
import com.infomaniak.swisstransfer.ui.theme.LocalWindowAdaptiveInfo
import com.infomaniak.swisstransfer.ui.theme.SwissTransferTheme
import com.infomaniak.swisstransfer.ui.utils.PreviewAllWindows
import com.infomaniak.swisstransfer.ui.utils.isWindowSmall

@Composable
fun OptionScaffold(
    @StringRes topAppBarTitleRes: Int,
    @StringRes optionTitleRes: Int,
    enumEntries: List<SettingOption>,
    selectedSettingOptionPosition: Int,
    setSelectedSettingOptionPosition: (Int) -> Unit,
    navigateBack: (() -> Unit)?,
) {
    val windowAdaptiveInfo = LocalWindowAdaptiveInfo.current
    SwissTransferScaffold(
        topBar = {
            val navigationMenu = if (windowAdaptiveInfo.isWindowSmall()) TopAppBarButton.backButton(navigateBack ?: {}) else null
            SwissTransferTopAppBar(
                titleRes = topAppBarTitleRes,
<<<<<<< HEAD
                navigationMenu = navigationMenu,
=======
                navigationIcon = { TopAppBarButtons.Back(onClick = navigateBack ?: {}) },
>>>>>>> 31c79b6e
            )
        },
    ) {
        Column(modifier = Modifier.verticalScroll(rememberScrollState())) {
            OptionTitle(titleRes = optionTitleRes)

            var selectedItem by rememberSaveable { mutableIntStateOf(selectedSettingOptionPosition) }
            SingleSelectOptions(
                items = enumEntries,
                selectedItem = { selectedItem },
                setSelectedItem = { position ->
                    selectedItem = position
                    setSelectedSettingOptionPosition(position)
                },
            )
        }
    }
}

@PreviewAllWindows
@Composable
private fun Preview() {
    SwissTransferTheme {
        OptionScaffold(
            topAppBarTitleRes = R.string.settingsOptionTheme,
            optionTitleRes = R.string.settingsThemeTitle,
            enumEntries = ThemeOption.entries,
            selectedSettingOptionPosition = 0,
            setSelectedSettingOptionPosition = {},
            navigateBack = {},
        )
    }
}<|MERGE_RESOLUTION|>--- conflicted
+++ resolved
@@ -29,13 +29,8 @@
 import androidx.compose.ui.Modifier
 import com.infomaniak.swisstransfer.R
 import com.infomaniak.swisstransfer.ui.components.SwissTransferTopAppBar
-<<<<<<< HEAD
-import com.infomaniak.swisstransfer.ui.components.TopAppBarButton
+import com.infomaniak.swisstransfer.ui.components.TopAppBarButtons
 import com.infomaniak.swisstransfer.ui.screen.main.components.SwissTransferScaffold
-=======
-import com.infomaniak.swisstransfer.ui.components.TopAppBarButtons
-import com.infomaniak.swisstransfer.ui.screen.main.components.SmallWindowTopAppBarScaffold
->>>>>>> 31c79b6e
 import com.infomaniak.swisstransfer.ui.screen.main.settings.ThemeOption
 import com.infomaniak.swisstransfer.ui.theme.LocalWindowAdaptiveInfo
 import com.infomaniak.swisstransfer.ui.theme.SwissTransferTheme
@@ -54,14 +49,9 @@
     val windowAdaptiveInfo = LocalWindowAdaptiveInfo.current
     SwissTransferScaffold(
         topBar = {
-            val navigationMenu = if (windowAdaptiveInfo.isWindowSmall()) TopAppBarButton.backButton(navigateBack ?: {}) else null
             SwissTransferTopAppBar(
                 titleRes = topAppBarTitleRes,
-<<<<<<< HEAD
-                navigationMenu = navigationMenu,
-=======
-                navigationIcon = { TopAppBarButtons.Back(onClick = navigateBack ?: {}) },
->>>>>>> 31c79b6e
+                navigationIcon = { if (windowAdaptiveInfo.isWindowSmall()) TopAppBarButtons.Back(onClick = navigateBack ?: {}) },
             )
         },
     ) {
