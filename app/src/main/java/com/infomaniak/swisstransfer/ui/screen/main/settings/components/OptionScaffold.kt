/*
 * Infomaniak SwissTransfer - Android
 * Copyright (C) 2024 Infomaniak Network SA
 *
 * This program is free software: you can redistribute it and/or modify
 * it under the terms of the GNU General Public License as published by
 * the Free Software Foundation, either version 3 of the License, or
 * (at your option) any later version.
 *
 * This program is distributed in the hope that it will be useful,
 * but WITHOUT ANY WARRANTY; without even the implied warranty of
 * MERCHANTABILITY or FITNESS FOR A PARTICULAR PURPOSE.  See the
 * GNU General Public License for more details.
 *
 * You should have received a copy of the GNU General Public License
 * along with this program.  If not, see <http://www.gnu.org/licenses/>.
 */
package com.infomaniak.swisstransfer.ui.screen.main.settings.components

import androidx.annotation.StringRes
import androidx.compose.foundation.layout.Column
import androidx.compose.foundation.rememberScrollState
import androidx.compose.foundation.verticalScroll
import androidx.compose.runtime.Composable
import androidx.compose.runtime.getValue
import androidx.compose.runtime.mutableIntStateOf
import androidx.compose.runtime.saveable.rememberSaveable
import androidx.compose.runtime.setValue
import androidx.compose.ui.Modifier
import com.infomaniak.swisstransfer.R
import com.infomaniak.swisstransfer.ui.components.SwissTransferTopAppBar
<<<<<<< HEAD
import com.infomaniak.swisstransfer.ui.components.TopAppBarButton
=======
import com.infomaniak.swisstransfer.ui.components.TopAppBarButtons
>>>>>>> 44ac7e80
import com.infomaniak.swisstransfer.ui.screen.main.components.SwissTransferScaffold
import com.infomaniak.swisstransfer.ui.screen.main.settings.ThemeOption
import com.infomaniak.swisstransfer.ui.theme.LocalWindowAdaptiveInfo
import com.infomaniak.swisstransfer.ui.theme.SwissTransferTheme
import com.infomaniak.swisstransfer.ui.utils.PreviewAllWindows
import com.infomaniak.swisstransfer.ui.utils.isWindowSmall

@Composable
fun OptionScaffold(
    @StringRes topAppBarTitleRes: Int,
    @StringRes optionTitleRes: Int,
    enumEntries: List<SettingOption>,
    selectedSettingOptionPosition: Int,
    setSelectedSettingOptionPosition: (Int) -> Unit,
    navigateBack: (() -> Unit)?,
) {
    val windowAdaptiveInfo = LocalWindowAdaptiveInfo.current
    SwissTransferScaffold(
        topBar = {
<<<<<<< HEAD
            val navigationMenu = if (windowAdaptiveInfo.isWindowSmall()) TopAppBarButton.backButton(navigateBack ?: {}) else null
            SwissTransferTopAppBar(
                titleRes = topAppBarTitleRes,
                navigationMenu = navigationMenu,
=======
            SwissTransferTopAppBar(
                titleRes = topAppBarTitleRes,
                navigationIcon = { if (windowAdaptiveInfo.isWindowSmall()) TopAppBarButtons.Back(onClick = navigateBack ?: {}) },
>>>>>>> 44ac7e80
            )
        },
    ) {
        Column(modifier = Modifier.verticalScroll(rememberScrollState())) {
            OptionTitle(titleRes = optionTitleRes)

            var selectedItem by rememberSaveable { mutableIntStateOf(selectedSettingOptionPosition) }
            SingleSelectOptions(
                items = enumEntries,
                selectedItem = { selectedItem },
                setSelectedItem = { position ->
                    selectedItem = position
                    setSelectedSettingOptionPosition(position)
                },
            )
        }
    }
}

@PreviewAllWindows
@Composable
private fun Preview() {
    SwissTransferTheme {
        OptionScaffold(
            topAppBarTitleRes = R.string.settingsOptionTheme,
            optionTitleRes = R.string.settingsThemeTitle,
            enumEntries = ThemeOption.entries,
            selectedSettingOptionPosition = 0,
            setSelectedSettingOptionPosition = {},
            navigateBack = {},
        )
    }
}<|MERGE_RESOLUTION|>--- conflicted
+++ resolved
@@ -29,11 +29,7 @@
 import androidx.compose.ui.Modifier
 import com.infomaniak.swisstransfer.R
 import com.infomaniak.swisstransfer.ui.components.SwissTransferTopAppBar
-<<<<<<< HEAD
-import com.infomaniak.swisstransfer.ui.components.TopAppBarButton
-=======
 import com.infomaniak.swisstransfer.ui.components.TopAppBarButtons
->>>>>>> 44ac7e80
 import com.infomaniak.swisstransfer.ui.screen.main.components.SwissTransferScaffold
 import com.infomaniak.swisstransfer.ui.screen.main.settings.ThemeOption
 import com.infomaniak.swisstransfer.ui.theme.LocalWindowAdaptiveInfo
@@ -53,16 +49,9 @@
     val windowAdaptiveInfo = LocalWindowAdaptiveInfo.current
     SwissTransferScaffold(
         topBar = {
-<<<<<<< HEAD
-            val navigationMenu = if (windowAdaptiveInfo.isWindowSmall()) TopAppBarButton.backButton(navigateBack ?: {}) else null
-            SwissTransferTopAppBar(
-                titleRes = topAppBarTitleRes,
-                navigationMenu = navigationMenu,
-=======
             SwissTransferTopAppBar(
                 titleRes = topAppBarTitleRes,
                 navigationIcon = { if (windowAdaptiveInfo.isWindowSmall()) TopAppBarButtons.Back(onClick = navigateBack ?: {}) },
->>>>>>> 44ac7e80
             )
         },
     ) {
