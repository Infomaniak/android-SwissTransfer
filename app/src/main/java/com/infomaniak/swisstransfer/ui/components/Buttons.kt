--- conflicted
+++ resolved
@@ -74,13 +74,8 @@
     Button(
         modifier = modifier.height(buttonSize.height),
         colors = style.buttonColors(),
-<<<<<<< HEAD
-        shape = Shapes.medium,
+        shape = CustomShapes.medium,
         enabled = enabled(),
-=======
-        shape = CustomShapes.medium,
-        enabled = enabled,
->>>>>>> 6316d0e7
         onClick = onClick,
     ) {
         imageVector?.let {
