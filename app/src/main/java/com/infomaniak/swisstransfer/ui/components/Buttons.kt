/*
 * Infomaniak SwissTransfer - Android
 * Copyright (C) 2024 Infomaniak Network SA
 *
 * This program is free software: you can redistribute it and/or modify
 * it under the terms of the GNU General Public License as published by
 * the Free Software Foundation, either version 3 of the License, or
 * (at your option) any later version.
 *
 * This program is distributed in the hope that it will be useful,
 * but WITHOUT ANY WARRANTY; without even the implied warranty of
 * MERCHANTABILITY or FITNESS FOR A PARTICULAR PURPOSE.  See the
 * GNU General Public License for more details.
 *
 * You should have received a copy of the GNU General Public License
 * along with this program.  If not, see <http://www.gnu.org/licenses/>.
 */
package com.infomaniak.swisstransfer.ui.components

import android.content.res.Configuration
import androidx.annotation.StringRes
import androidx.compose.foundation.layout.*
import androidx.compose.material3.*
import androidx.compose.runtime.Composable
import androidx.compose.runtime.derivedStateOf
import androidx.compose.runtime.getValue
import androidx.compose.runtime.remember
import androidx.compose.ui.Alignment
import androidx.compose.ui.Modifier
import androidx.compose.ui.draw.alpha
import androidx.compose.ui.graphics.Color
import androidx.compose.ui.graphics.vector.ImageVector
import androidx.compose.ui.res.stringResource
import androidx.compose.ui.tooling.preview.Preview
import androidx.compose.ui.unit.Dp
import androidx.compose.ui.unit.dp
import com.infomaniak.swisstransfer.R
import com.infomaniak.swisstransfer.ui.images.AppImages.AppIcons
import com.infomaniak.swisstransfer.ui.images.icons.Add
import com.infomaniak.swisstransfer.ui.theme.CustomShapes
import com.infomaniak.swisstransfer.ui.theme.Dimens
import com.infomaniak.swisstransfer.ui.theme.Margin
import com.infomaniak.swisstransfer.ui.theme.SwissTransferTheme


/**
 * Specifying a progress has the priority over specifying showIndeterminateProgress
 */
@Composable
fun LargeButton(
    @StringRes titleRes: Int,
    modifier: Modifier = Modifier,
    style: ButtonType = ButtonType.PRIMARY,
    enabled: () -> Boolean = { true },
<<<<<<< HEAD
=======
    showIndeterminateProgress: () -> Boolean = { false },
    progress: (() -> Float)? = null,
>>>>>>> a79128f1
    onClick: () -> Unit,
    imageVector: ImageVector? = null,
) {
    CoreButton(
        titleRes,
        modifier,
        ButtonSize.LARGE,
        style,
        enabled,
        showIndeterminateProgress,
        progress,
        onClick,
        imageVector,
    )
}


/**
 * Specifying a progress has the priority over specifying showIndeterminateProgress
 */
@Composable
fun SmallButton(
    @StringRes titleRes: Int,
    modifier: Modifier = Modifier,
    style: ButtonType = ButtonType.PRIMARY,
    enabled: () -> Boolean = { true },
<<<<<<< HEAD
=======
    showIndeterminateProgress: () -> Boolean = { false },
    progress: (() -> Float)? = null,
>>>>>>> a79128f1
    onClick: () -> Unit,
    imageVector: ImageVector? = null,
) {
    CoreButton(
        titleRes,
        modifier,
        ButtonSize.SMALL,
        style,
        enabled,
        showIndeterminateProgress,
        progress,
        onClick,
        imageVector,
    )
}

@Composable
private fun CoreButton(
    @StringRes titleRes: Int,
    modifier: Modifier,
    buttonSize: ButtonSize,
    style: ButtonType,
    enabled: () -> Boolean,
<<<<<<< HEAD
=======
    showIndeterminateProgress: () -> Boolean,
    progress: (() -> Float)?,
>>>>>>> a79128f1
    onClick: () -> Unit,
    imageVector: ImageVector?,
) {
    val isEnabled by remember(progress) { derivedStateOf { enabled() && !showIndeterminateProgress() && progress == null } }
    val buttonColors = style.buttonColors()

    Button(
        modifier = modifier.height(buttonSize.height),
        colors = buttonColors,
        shape = CustomShapes.medium,
<<<<<<< HEAD
        enabled = enabled(),
=======
        enabled = isEnabled,
>>>>>>> a79128f1
        onClick = onClick,
    ) {
        when {
            progress != null -> {
                val (progressColor, progressModifier) = getProgressSpecs(buttonColors)
                KeepButtonSize(imageVector, titleRes) {
                    CircularProgressIndicator(modifier = progressModifier, color = progressColor, progress = progress)
                }
            }
            showIndeterminateProgress() -> {
                val (progressColor, progressModifier) = getProgressSpecs(buttonColors)
                KeepButtonSize(imageVector, titleRes) {
                    CircularProgressIndicator(modifier = progressModifier, color = progressColor)
                }
            }
            else -> {
                ButtonTextContent(imageVector, titleRes)
            }
        }
    }
}

@Composable
fun KeepButtonSize(imageVector: ImageVector?, titleRes: Int, content: @Composable () -> Unit) {
    Box(contentAlignment = Alignment.Center) {
        Row(modifier = Modifier.alpha(0f)) {
            ButtonTextContent(imageVector, titleRes)
        }
        content()
    }
}

@Composable
private fun ButtonTextContent(imageVector: ImageVector?, titleRes: Int) {
    imageVector?.let {
        Icon(modifier = Modifier.size(Margin.Medium), imageVector = it, contentDescription = null)
        Spacer(modifier = Modifier.width(Margin.Small))
    }
    Text(text = stringResource(id = titleRes), style = SwissTransferTheme.typography.bodyMedium)
}

@Composable
private fun getProgressSpecs(buttonColors: ButtonColors): Pair<Color, Modifier> {
    val progressColor = buttonColors.disabledContentColor
    val progressModifier = Modifier
        .fillMaxHeight(0.8f)
        .aspectRatio(1f)
    return Pair(progressColor, progressModifier)
}

enum class ButtonType(val buttonColors: @Composable () -> ButtonColors) {
    PRIMARY({
        ButtonDefaults.buttonColors(
            containerColor = SwissTransferTheme.materialColors.primary,
            contentColor = SwissTransferTheme.materialColors.onPrimary,
        )
    }),
    SECONDARY({
        ButtonDefaults.buttonColors(
            containerColor = SwissTransferTheme.colors.tertiaryButtonBackground,
            contentColor = SwissTransferTheme.materialColors.primary,
        )
    }),
    TERTIARY({
        ButtonDefaults.buttonColors(
            containerColor = Color.Transparent,
            contentColor = SwissTransferTheme.materialColors.primary,
        )
    }),
    ERROR({
        ButtonDefaults.buttonColors(
            containerColor = SwissTransferTheme.materialColors.error,
            contentColor = SwissTransferTheme.materialColors.onError,
        )
    }),
}

private enum class ButtonSize(val height: Dp) {
    LARGE(Dimens.LargeButtonHeight),
    SMALL(40.dp),
}

@Preview(name = "Light", widthDp = 800)
@Preview(name = "Dark", widthDp = 800, uiMode = Configuration.UI_MODE_NIGHT_YES or Configuration.UI_MODE_TYPE_NORMAL)
@Composable
private fun LargeButtonPreview() {
    SwissTransferTheme {
        Surface {
            Column {
                ButtonType.entries.forEach {
                    Row {
                        LargeButton(titleRes = R.string.appName, style = it, onClick = {}, imageVector = AppIcons.Add)
                        Spacer(modifier = Modifier.width(Margin.Small))
                        LargeButton(
                            titleRes = R.string.appName,
                            style = it,
                            progress = { 0.3f },
                            onClick = {},
                            imageVector = AppIcons.Add
                        )

                        Spacer(modifier = Modifier.width(Margin.Small))

                        SmallButton(titleRes = R.string.appName, style = it, imageVector = AppIcons.Add, onClick = {})
                        Spacer(modifier = Modifier.width(Margin.Small))
                        SmallButton(
                            titleRes = R.string.appName,
                            style = it,
                            progress = { 0.3f },
                            imageVector = AppIcons.Add,
                            onClick = {}
                        )
                    }
                    Spacer(modifier = Modifier.height(Margin.Medium))
                }
            }
        }
    }
}<|MERGE_RESOLUTION|>--- conflicted
+++ resolved
@@ -52,11 +52,8 @@
     modifier: Modifier = Modifier,
     style: ButtonType = ButtonType.PRIMARY,
     enabled: () -> Boolean = { true },
-<<<<<<< HEAD
-=======
     showIndeterminateProgress: () -> Boolean = { false },
     progress: (() -> Float)? = null,
->>>>>>> a79128f1
     onClick: () -> Unit,
     imageVector: ImageVector? = null,
 ) {
@@ -83,11 +80,8 @@
     modifier: Modifier = Modifier,
     style: ButtonType = ButtonType.PRIMARY,
     enabled: () -> Boolean = { true },
-<<<<<<< HEAD
-=======
     showIndeterminateProgress: () -> Boolean = { false },
     progress: (() -> Float)? = null,
->>>>>>> a79128f1
     onClick: () -> Unit,
     imageVector: ImageVector? = null,
 ) {
@@ -111,11 +105,8 @@
     buttonSize: ButtonSize,
     style: ButtonType,
     enabled: () -> Boolean,
-<<<<<<< HEAD
-=======
     showIndeterminateProgress: () -> Boolean,
     progress: (() -> Float)?,
->>>>>>> a79128f1
     onClick: () -> Unit,
     imageVector: ImageVector?,
 ) {
@@ -126,11 +117,7 @@
         modifier = modifier.height(buttonSize.height),
         colors = buttonColors,
         shape = CustomShapes.medium,
-<<<<<<< HEAD
         enabled = enabled(),
-=======
-        enabled = isEnabled,
->>>>>>> a79128f1
         onClick = onClick,
     ) {
         when {
