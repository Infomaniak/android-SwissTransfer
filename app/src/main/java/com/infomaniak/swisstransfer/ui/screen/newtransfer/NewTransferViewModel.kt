--- conflicted
+++ resolved
@@ -47,13 +47,9 @@
     @IoDispatcher private val ioDispatcher: CoroutineDispatcher,
 ) : ViewModel() {
 
-<<<<<<< HEAD
-    private val uploadManager inline get() = swissTransferInjection.uploadManager
     private val _sendActionResult = MutableStateFlow<SendActionResult?>(null)
     val sendActionResult = _sendActionResult.asStateFlow()
 
-=======
->>>>>>> 49cea825
     @OptIn(FlowPreview::class)
     val importedFilesDebounced = importationFilesManager.importedFiles
         .debounce(50)
@@ -117,13 +113,8 @@
                     SendActionResult.Success(totalSize)
                 }
             }.onFailure { exception ->
-<<<<<<< HEAD
-                Sentry.captureException(exception)
+                SentryLog.e(TAG, "Failed to start the upload", exception)
                 _sendActionResult.update { SendActionResult.Failure }
-=======
-                // TODO: Handle user feedback
-                SentryLog.e(TAG, "Failed to start the upload", exception)
->>>>>>> 49cea825
             }
         }
     }
