--- conflicted
+++ resolved
@@ -19,9 +19,7 @@
 
 import androidx.compose.material3.Surface
 import androidx.compose.runtime.Composable
-import androidx.compose.runtime.derivedStateOf
 import androidx.compose.runtime.getValue
-import androidx.compose.runtime.remember
 import androidx.compose.ui.res.stringResource
 import androidx.hilt.navigation.compose.hiltViewModel
 import androidx.lifecycle.compose.collectAsStateWithLifecycle
@@ -52,49 +50,29 @@
     hasTransfer: (Boolean) -> Unit,
 ) {
 
-<<<<<<< HEAD
     val uiState by transfersViewModel.receivedTransfers.collectAsStateWithLifecycle()
-    val sentTransfersUiState by transfersViewModel.sentTransfers.collectAsStateWithLifecycle()
-=======
-    val receivedTransfers by transfersViewModel.receivedTransfers.collectAsStateWithLifecycle()
     val sentTransfersAreEmpty by transfersViewModel.sentTransfersAreEmpty.collectAsStateWithLifecycle()
-    val isLoading by remember { derivedStateOf { receivedTransfers == null } }
->>>>>>> 1e1557c5
 
     hasTransfer((uiState as? TransferUiState.Success)?.data?.isNotEmpty() == true)
 
-<<<<<<< HEAD
     ReceivedScreen(
         uiState = { uiState },
-        sentTransfers = { (sentTransfersUiState as? TransferUiState.Success)?.data ?: emptyList() },
+        isFirstTransfer = { sentTransfersAreEmpty },
         navigateToDetails = navigateToDetails,
         getSelectedTransferUuid = getSelectedTransferUuid,
         onDeleteTransfer = transfersViewModel::deleteTransfer,
     )
-=======
-    if (!isLoading) {
-        ReceivedScreen(
-            navigateToDetails = navigateToDetails,
-            getSelectedTransferUuid = getSelectedTransferUuid,
-            receivedTransfers = { receivedTransfers ?: emptyList() },
-            isFirstTransfer = { sentTransfersAreEmpty!! },
-            onDeleteTransfer = transfersViewModel::deleteTransfer,
-        )
-    }
->>>>>>> 1e1557c5
 }
 
 @Composable
 private fun ReceivedScreen(
     uiState: () -> TransferUiState,
-    sentTransfers: () -> List<TransferUi>,
+    isFirstTransfer: () -> Boolean,
     navigateToDetails: (transferUuid: String) -> Unit,
     getSelectedTransferUuid: () -> String?,
-<<<<<<< HEAD
     onDeleteTransfer: (String) -> Unit,
 ) {
     val windowAdaptiveInfo = LocalWindowAdaptiveInfo.current
-    val isFirstTransfer by remember { derivedStateOf { sentTransfers().isEmpty() } }
 
     SwissTransferScaffold(
         topBar = {
@@ -102,19 +80,8 @@
             if (windowAdaptiveInfo.isWindowLarge()) SwissTransferTopAppBar(title) else BrandTopAppBar()
         },
         floatingActionButton = {
-            if (windowAdaptiveInfo.isWindowSmall()) ReceivedEmptyFab(isMessageVisible = { isFirstTransfer })
+            if (windowAdaptiveInfo.isWindowSmall()) ReceivedEmptyFab(isMessageVisible = { isFirstTransfer() })
         },
-=======
-    receivedTransfers: () -> List<TransferUi>,
-    isFirstTransfer: () -> Boolean,
-    onDeleteTransfer: (String) -> Unit,
-) {
-
-    val areTransfersEmpty by remember { derivedStateOf { receivedTransfers().isEmpty() } }
-
-    BrandTopAppBarScaffold(
-        floatingActionButton = { ReceivedEmptyFab(isMessageVisible = { isFirstTransfer() }) },
->>>>>>> 1e1557c5
     ) {
         if (uiState() is TransferUiState.Success) {
             ReceivedContent(
@@ -159,14 +126,9 @@
         Surface {
             ReceivedScreen(
                 uiState = { TransferUiState.Success(emptyList()) },
-                sentTransfers = { emptyList() },
+                isFirstTransfer = { true },
                 navigateToDetails = {},
                 getSelectedTransferUuid = { null },
-<<<<<<< HEAD
-=======
-                receivedTransfers = { emptyList() },
-                isFirstTransfer = { true },
->>>>>>> 1e1557c5
                 onDeleteTransfer = {},
             )
         }
