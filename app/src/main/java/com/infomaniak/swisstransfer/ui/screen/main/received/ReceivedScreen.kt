/*
 * Infomaniak SwissTransfer - Android
 * Copyright (C) 2024 Infomaniak Network SA
 *
 * This program is free software: you can redistribute it and/or modify
 * it under the terms of the GNU General Public License as published by
 * the Free Software Foundation, either version 3 of the License, or
 * (at your option) any later version.
 *
 * This program is distributed in the hope that it will be useful,
 * but WITHOUT ANY WARRANTY; without even the implied warranty of
 * MERCHANTABILITY or FITNESS FOR A PARTICULAR PURPOSE.  See the
 * GNU General Public License for more details.
 *
 * You should have received a copy of the GNU General Public License
 * along with this program.  If not, see <http://www.gnu.org/licenses/>.
 */
package com.infomaniak.swisstransfer.ui.screen.main.received

import androidx.compose.material3.Surface
import androidx.compose.runtime.Composable
import androidx.compose.runtime.derivedStateOf
import androidx.compose.runtime.getValue
import androidx.compose.runtime.remember
import androidx.compose.ui.res.stringResource
import androidx.compose.ui.tooling.preview.PreviewParameter
import androidx.hilt.navigation.compose.hiltViewModel
import androidx.lifecycle.compose.collectAsStateWithLifecycle
import com.infomaniak.multiplatform_swisstransfer.common.interfaces.ui.TransferUi
import com.infomaniak.multiplatform_swisstransfer.common.models.TransferDirection
import com.infomaniak.swisstransfer.R
import com.infomaniak.swisstransfer.ui.components.BrandTopAppBar
import com.infomaniak.swisstransfer.ui.components.EmptyState
import com.infomaniak.swisstransfer.ui.components.SwissTransferTopAppBar
import com.infomaniak.swisstransfer.ui.components.transfer.TransfersListWithExpiredBottomSheet
import com.infomaniak.swisstransfer.ui.images.AppImages.AppIllus
import com.infomaniak.swisstransfer.ui.images.illus.MascotWithMagnifyingGlass
import com.infomaniak.swisstransfer.ui.previewparameter.TransferUiListPreviewParameter
import com.infomaniak.swisstransfer.ui.screen.main.components.SwissTransferScaffold
import com.infomaniak.swisstransfer.ui.screen.main.received.components.ReceivedEmptyFab
import com.infomaniak.swisstransfer.ui.screen.main.transfers.TransfersViewModel
import com.infomaniak.swisstransfer.ui.screen.main.transfers.TransfersViewModel.TransferUiState
import com.infomaniak.swisstransfer.ui.theme.LocalWindowAdaptiveInfo
import com.infomaniak.swisstransfer.ui.theme.SwissTransferTheme
import com.infomaniak.swisstransfer.ui.utils.PreviewAllWindows
import com.infomaniak.swisstransfer.ui.utils.isWindowLarge
import com.infomaniak.swisstransfer.ui.utils.isWindowSmall

@Composable
fun ReceivedScreen(
    navigateToDetails: (transferUuid: String) -> Unit,
    getSelectedTransferUuid: () -> String?,
    transfersViewModel: TransfersViewModel = hiltViewModel<TransfersViewModel>(),
    hasTransfer: (Boolean) -> Unit,
) {

    val uiState by transfersViewModel.receivedTransfers.collectAsStateWithLifecycle()
    val sentTransfersUiState by transfersViewModel.sentTransfers.collectAsStateWithLifecycle()

    hasTransfer((uiState as? TransferUiState.Success)?.data?.isNotEmpty() == true)

    ReceivedScreen(
        uiState = { uiState },
        sentTransfers = { (sentTransfersUiState as? TransferUiState.Success)?.data ?: emptyList() },
        navigateToDetails = navigateToDetails,
        getSelectedTransferUuid = getSelectedTransferUuid,
        onDeleteTransfer = transfersViewModel::deleteTransfer,
    )
}

@Composable
private fun ReceivedScreen(
    uiState: () -> TransferUiState,
    sentTransfers: () -> List<TransferUi>,
    navigateToDetails: (transferUuid: String) -> Unit,
    getSelectedTransferUuid: () -> String?,
    onDeleteTransfer: (String) -> Unit,
) {
    val windowAdaptiveInfo = LocalWindowAdaptiveInfo.current
    val isFirstTransfer by remember { derivedStateOf { sentTransfers().isEmpty() } }

    SwissTransferScaffold(
        topBar = {
            val title = stringResource(R.string.receivedFilesTitle)
            if (windowAdaptiveInfo.isWindowLarge()) SwissTransferTopAppBar(title) else BrandTopAppBar()
        },
        floatingActionButton = {
            if (windowAdaptiveInfo.isWindowSmall()) ReceivedEmptyFab(isMessageVisible = { isFirstTransfer })
        },
    ) {
        if (uiState() is TransferUiState.Success) {
            ReceivedContent(
                transfers = (uiState() as TransferUiState.Success).data,
                navigateToDetails = navigateToDetails,
                getSelectedTransferUuid = getSelectedTransferUuid,
                onDeleteTransfer = onDeleteTransfer,
            )
        }
    }
}

@Composable
private fun ReceivedContent(
    transfers: List<TransferUi>,
    navigateToDetails: (transferUuid: String) -> Unit,
    getSelectedTransferUuid: () -> String?,
    onDeleteTransfer: (String) -> Unit,
) {
    if (transfers.isEmpty()) {
        val shouldDisplayIcon = LocalWindowAdaptiveInfo.current.isWindowSmall()
        EmptyState(
            icon = if (shouldDisplayIcon) AppIllus.MascotWithMagnifyingGlass else null,
            titleRes = R.string.noTransferReceivedTitle,
            descriptionRes = R.string.noTransferReceivedDescription,
        )
    } else {
        TransfersListWithExpiredBottomSheet(
            direction = TransferDirection.RECEIVED,
            navigateToDetails = navigateToDetails,
            getSelectedTransferUuid = getSelectedTransferUuid,
            getTransfers = { transfers },
            onDeleteTransfer = onDeleteTransfer,
        )
    }
}

@PreviewAllWindows
@Composable
private fun Preview(@PreviewParameter(TransferUiListPreviewParameter::class) transfers: List<TransferUi>) {
    SwissTransferTheme {
        Surface {
            ReceivedScreen(
                uiState = { TransferUiState.Success(emptyList()) },
                sentTransfers = { emptyList() },
                navigateToDetails = {},
                getSelectedTransferUuid = { null },
<<<<<<< HEAD
                getTransfers = { transfers },
=======
>>>>>>> 88e2b2fc
                onDeleteTransfer = {},
            )
        }
    }
}<|MERGE_RESOLUTION|>--- conflicted
+++ resolved
@@ -134,10 +134,6 @@
                 sentTransfers = { emptyList() },
                 navigateToDetails = {},
                 getSelectedTransferUuid = { null },
-<<<<<<< HEAD
-                getTransfers = { transfers },
-=======
->>>>>>> 88e2b2fc
                 onDeleteTransfer = {},
             )
         }
