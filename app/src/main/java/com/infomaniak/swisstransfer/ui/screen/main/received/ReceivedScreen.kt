--- conflicted
+++ resolved
@@ -56,17 +56,6 @@
 
     hasTransfer((uiState as? TransferUiState.Success)?.data?.isNotEmpty() == true)
 
-<<<<<<< HEAD
-    if (!isLoading) {
-        ReceivedScreen(
-            navigateToDetails = navigateToDetails,
-            getSelectedTransferUuid = getSelectedTransferUuid,
-            receivedTransfers = { receivedTransfers!! },
-            isFirstTransfer = { sentTransfersAreEmpty!! },
-            onDeleteTransfer = transfersViewModel::deleteTransfer,
-        )
-    }
-=======
     ReceivedScreen(
         uiState = { uiState },
         isFirstTransfer = { sentTransfersAreEmpty },
@@ -74,7 +63,6 @@
         getSelectedTransferUuid = getSelectedTransferUuid,
         onDeleteTransfer = transfersViewModel::deleteTransfer,
     )
->>>>>>> d7cab42e
 }
 
 @Composable
@@ -83,11 +71,6 @@
     isFirstTransfer: () -> Boolean,
     navigateToDetails: (transferUuid: String) -> Unit,
     getSelectedTransferUuid: () -> String?,
-<<<<<<< HEAD
-    receivedTransfers: () -> GroupedTransfers,
-    isFirstTransfer: () -> Boolean,
-=======
->>>>>>> d7cab42e
     onDeleteTransfer: (String) -> Unit,
 ) {
     val windowAdaptiveInfo = LocalWindowAdaptiveInfo.current
@@ -117,7 +100,7 @@
 
 @Composable
 private fun ReceivedContent(
-    transfers: List<TransferUi>,
+    transfers: GroupedTransfers,
     navigateToDetails: (transferUuid: String) -> Unit,
     getSelectedTransferUuid: () -> String?,
     onDeleteTransfer: (String) -> Unit,
@@ -146,15 +129,10 @@
     SwissTransferTheme {
         Surface {
             ReceivedScreen(
-                uiState = { TransferUiState.Success(emptyList()) },
+                uiState = { TransferUiState.Success(emptyMap()) },
                 isFirstTransfer = { true },
                 navigateToDetails = {},
                 getSelectedTransferUuid = { null },
-<<<<<<< HEAD
-                receivedTransfers = { emptyMap() },
-                isFirstTransfer = { true },
-=======
->>>>>>> d7cab42e
                 onDeleteTransfer = {},
             )
         }
