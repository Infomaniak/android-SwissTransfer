/*
 * Infomaniak SwissTransfer - Android
 * Copyright (C) 2024 Infomaniak Network SA
 *
 * This program is free software: you can redistribute it and/or modify
 * it under the terms of the GNU General Public License as published by
 * the Free Software Foundation, either version 3 of the License, or
 * (at your option) any later version.
 *
 * This program is distributed in the hope that it will be useful,
 * but WITHOUT ANY WARRANTY; without even the implied warranty of
 * MERCHANTABILITY or FITNESS FOR A PARTICULAR PURPOSE.  See the
 * GNU General Public License for more details.
 *
 * You should have received a copy of the GNU General Public License
 * along with this program.  If not, see <http://www.gnu.org/licenses/>.
 */
package com.infomaniak.swisstransfer.ui.screen.newtransfer

import android.net.Uri
import androidx.compose.runtime.derivedStateOf
import androidx.compose.runtime.getValue
import androidx.compose.runtime.mutableStateOf
import androidx.compose.runtime.setValue
import androidx.lifecycle.SavedStateHandle
import androidx.lifecycle.ViewModel
import androidx.lifecycle.viewModelScope
import com.infomaniak.multiplatform_swisstransfer.common.interfaces.upload.RemoteUploadFile
import com.infomaniak.multiplatform_swisstransfer.common.interfaces.upload.UploadFileSession
import com.infomaniak.multiplatform_swisstransfer.common.utils.mapToList
import com.infomaniak.multiplatform_swisstransfer.data.NewUploadSession
import com.infomaniak.multiplatform_swisstransfer.managers.AppSettingsManager
import com.infomaniak.multiplatform_swisstransfer.managers.UploadManager
import com.infomaniak.sentry.SentryLog
import com.infomaniak.swisstransfer.di.IoDispatcher
import com.infomaniak.swisstransfer.ui.screen.main.settings.DownloadLimitOption
import com.infomaniak.swisstransfer.ui.screen.main.settings.DownloadLimitOption.Companion.toTransferOption
import com.infomaniak.swisstransfer.ui.screen.main.settings.EmailLanguageOption
import com.infomaniak.swisstransfer.ui.screen.main.settings.EmailLanguageOption.Companion.toTransferOption
import com.infomaniak.swisstransfer.ui.screen.main.settings.ValidityPeriodOption
import com.infomaniak.swisstransfer.ui.screen.main.settings.ValidityPeriodOption.Companion.toTransferOption
import com.infomaniak.swisstransfer.ui.screen.main.settings.components.SettingOption
import com.infomaniak.swisstransfer.ui.screen.newtransfer.importfiles.PasswordTransferOption
import com.infomaniak.swisstransfer.ui.screen.newtransfer.importfiles.TransferOptionState
import com.infomaniak.swisstransfer.ui.screen.newtransfer.importfiles.TransferOptionsCallbacks
import com.infomaniak.swisstransfer.ui.screen.newtransfer.importfiles.components.TransferTypeUi
import com.infomaniak.swisstransfer.ui.screen.newtransfer.importfiles.components.TransferTypeUi.Companion.toTransferTypeUi
import com.infomaniak.swisstransfer.ui.utils.GetSetCallbacks
import dagger.hilt.android.lifecycle.HiltViewModel
import kotlinx.coroutines.CoroutineDispatcher
import kotlinx.coroutines.FlowPreview
import kotlinx.coroutines.flow.SharingStarted
import kotlinx.coroutines.flow.debounce
import kotlinx.coroutines.flow.stateIn
import kotlinx.coroutines.launch
import javax.inject.Inject

@HiltViewModel
class ImportFilesViewModel @Inject constructor(
    private val appSettingsManager: AppSettingsManager,
    private val savedStateHandle: SavedStateHandle,
    private val importationFilesManager: ImportationFilesManager,
    private val uploadManager: UploadManager,
    private val transferSendManager: TransferSendManager,
    @IoDispatcher private val ioDispatcher: CoroutineDispatcher,
) : ViewModel() {

    val sendStatus by transferSendManager::sendStatus

    @OptIn(FlowPreview::class)
    val importedFilesDebounced = importationFilesManager.importedFiles
        .debounce(50)
        .stateIn(
            scope = viewModelScope,
            started = SharingStarted.Lazily,
            initialValue = emptyList(),
        )

    val failedFiles = importationFilesManager.failedFiles // TODO ? (unused)
    val filesToImportCount = importationFilesManager.filesToImportCount
    val currentSessionFilesCount = importationFilesManager.currentSessionFilesCount

    //region Transfer Author Email
    private var _transferAuthorEmail by mutableStateOf("")
    val transferAuthorEmail = GetSetCallbacks(get = { _transferAuthorEmail }, set = { _transferAuthorEmail = it })
    //endregion

    //region Transfer Message
    private var _transferMessage by mutableStateOf("")
    val transferMessage = GetSetCallbacks(get = { _transferMessage }, set = { _transferMessage = it })
    //endregion

    //region Password
    private var transferPassword by mutableStateOf("")
    private val isPasswordValid by derivedStateOf { transferPassword.length in PASSWORD_MIN_LENGTH..PASSWORD_MAX_LENGTH }
    //endregion

    private var isFirstViewModelCreation: Boolean
        get() = savedStateHandle.get<Boolean>(IS_VIEW_MODEL_RESTORED_KEY) ?: true
        set(value) {
            savedStateHandle[IS_VIEW_MODEL_RESTORED_KEY] = value
        }

    init {
        viewModelScope.launch(ioDispatcher) {
            if (isFirstViewModelCreation) {
                isFirstViewModelCreation = false
                // Remove old imported files in case it would've crashed or similar to start with a clean slate. This is required
                // for already imported files restoration to not pick up old files in some extreme cases.
                removeOldData()
            } else {
                importationFilesManager.restoreAlreadyImportedFiles()
            }

            importationFilesManager.continuouslyCopyPickedFilesToLocalStorage()
        }
    }

    fun importFiles(uris: List<Uri>) {
        viewModelScope.launch(ioDispatcher) {
            importationFilesManager.importFiles(uris)
        }
    }

    fun removeFileByUid(uid: String) {
        viewModelScope.launch(ioDispatcher) {
            importationFilesManager.removeFileByUid(uid)
        }
    }

    fun sendTransfer() {
        viewModelScope.launch(ioDispatcher) {
            transferSendManager.sendNewTransfer(generateNewUploadSession())
        }
    }

<<<<<<< HEAD
    fun setDefaultSendActionResult() {
        transferSendManager.setDefaultSendActionResult()
    }

    fun resetIntegrityCheckResult() {
        transferSendManager.resetIntegrityCheckResult()
=======
    fun resetSendActionResult() {
        transferSendManager.resetSendStatus()
>>>>>>> c748c8a7
    }

    private suspend fun removeOldData() {
        importationFilesManager.removeLocalCopyFolder()
        uploadManager.removeAllUploadSession()
    }

    private fun generateNewUploadSession(): NewUploadSession {
        return NewUploadSession(
            duration = selectedValidityPeriodOption.value.apiValue,
            authorEmail = if (selectedTransferType.value == TransferTypeUi.MAIL) _transferAuthorEmail else "",
            authorEmailToken = null,
            password = if (selectedPasswordOption.value == PasswordTransferOption.ACTIVATED) transferPassword else NO_PASSWORD,
            message = _transferMessage,
            numberOfDownload = selectedDownloadLimitOption.value.apiValue,
            language = selectedLanguageOption.value.apiValue,
            recipientsEmails = emptySet(),
            files = importationFilesManager.importedFiles.value.mapToList { fileUi ->
                object : UploadFileSession {
                    override val path: String? = null
                    override val localPath: String = fileUi.localPath ?: ""
                    override val mimeType: String = fileUi.mimeType ?: ""
                    override val name: String = fileUi.fileName
                    override val remoteUploadFile: RemoteUploadFile? = null
                    override val size: Long = fileUi.fileSize
                }
            },
        )
    }

    //region Transfer Type
    val selectedTransferType = savedStateHandle.getStateFlow(SELECTED_TRANSFER_TYPE, TransferTypeUi.QR_CODE)

    fun selectTransferType(type: TransferTypeUi) {
        savedStateHandle[SELECTED_TRANSFER_TYPE] = type
        viewModelScope.launch(ioDispatcher) { appSettingsManager.setLastTransferType(type.dbValue) }
    }
    //endregion

    //region Transfer Options
    val selectedValidityPeriodOption = savedStateHandle.getStateFlow(
        key = SELECTED_VALIDITY_PERIOD_KEY,
        initialValue = ValidityPeriodOption.THIRTY
    )

    val selectedDownloadLimitOption = savedStateHandle.getStateFlow(
        key = SELECTED_DOWNLOAD_LIMIT_KEY,
        initialValue = DownloadLimitOption.TWO_HUNDRED_FIFTY,
    )

    val selectedPasswordOption = savedStateHandle.getStateFlow(
        key = SELECTED_PASSWORD_OPTION_KEY,
        initialValue = PasswordTransferOption.NONE,
    )

    val selectedLanguageOption = savedStateHandle.getStateFlow(
        key = SELECTED_LANGUAGE_KEY,
        initialValue = EmailLanguageOption.FRENCH,
    )

    private fun selectTransferValidityPeriod(validityPeriodOption: ValidityPeriodOption) {
        savedStateHandle[SELECTED_VALIDITY_PERIOD_KEY] = validityPeriodOption
    }

    private fun selectTransferDownloadLimit(downloadLimit: DownloadLimitOption) {
        savedStateHandle[SELECTED_DOWNLOAD_LIMIT_KEY] = downloadLimit
    }

    private fun selectTransferPasswordOption(passwordOption: PasswordTransferOption) {
        savedStateHandle[SELECTED_PASSWORD_OPTION_KEY] = passwordOption
    }

    private fun selectTransferLanguage(language: EmailLanguageOption) {
        savedStateHandle[SELECTED_LANGUAGE_KEY] = language
    }

    fun initTransferOptionsValues() {
        viewModelScope.launch(ioDispatcher) {
            appSettingsManager.getAppSettings()?.let {
                selectTransferValidityPeriod(it.validityPeriod.toTransferOption())
                selectTransferDownloadLimit(it.downloadLimit.toTransferOption())
                selectTransferLanguage(it.emailLanguage.toTransferOption())
                selectTransferType(it.lastTransferType.toTransferTypeUi())
            } ?: run {
                SentryLog.e(TAG, "AppSettings is null in ImportFilesScreen, it should not happened")
                selectTransferValidityPeriod(ValidityPeriodOption.THIRTY)
                selectTransferDownloadLimit(DownloadLimitOption.TWO_HUNDRED_FIFTY)
                selectTransferLanguage(EmailLanguageOption.FRENCH)
            }
        }
    }

    fun getTransferOptionsCallbacks(transferOptionsStates: () -> List<TransferOptionState>): TransferOptionsCallbacks {
        return TransferOptionsCallbacks(
            transferOptionsStates = transferOptionsStates,
            onTransferOptionValueSelected = ::onTransferOptionValueSelected,
            password = GetSetCallbacks(
                get = { transferPassword },
                set = { transferPassword = it },
            ),
            isPasswordValid = { isPasswordValid },
        )
    }

    private fun onTransferOptionValueSelected(option: SettingOption) {
        when (option) {
            is ValidityPeriodOption -> selectTransferValidityPeriod(option)
            is DownloadLimitOption -> selectTransferDownloadLimit(option)
            is PasswordTransferOption -> selectTransferPasswordOption(option)
            is EmailLanguageOption -> selectTransferLanguage(option)
        }
    }
    //endregion

<<<<<<< HEAD
    sealed class SendActionResult {
        data object NotStarted : SendActionResult()
        data object Pending : SendActionResult()
        data class Success(val totalSize: Long) : SendActionResult()
        data object Failure : SendActionResult()
        data object RequireEmailValidation : SendActionResult()
    }

    enum class AppIntegrityResult {
        Idle, Ongoing, Success, Fail
    }

=======
>>>>>>> c748c8a7
    companion object {
        private val TAG = ImportFilesViewModel::class.java.simpleName

        private const val PASSWORD_MIN_LENGTH = 6
        private const val PASSWORD_MAX_LENGTH = 25

        private const val IS_VIEW_MODEL_RESTORED_KEY = "IS_VIEW_MODEL_RESTORED_KEY"
        private const val SELECTED_TRANSFER_TYPE = "SELECTED_TRANSFER_TYPE"
        private const val SELECTED_VALIDITY_PERIOD_KEY = "SELECTED_VALIDITY_PERIOD_KEY"
        private const val SELECTED_DOWNLOAD_LIMIT_KEY = "SELECTED_DOWNLOAD_LIMIT_KEY"
        private const val SELECTED_PASSWORD_OPTION_KEY = "SELECTED_PASSWORD_OPTION_KEY"
        private const val SELECTED_LANGUAGE_KEY = "SELECTED_TRANSFER_LANGUAGE_KEY"

        private const val NO_PASSWORD = ""
    }
}<|MERGE_RESOLUTION|>--- conflicted
+++ resolved
@@ -134,17 +134,8 @@
         }
     }
 
-<<<<<<< HEAD
-    fun setDefaultSendActionResult() {
-        transferSendManager.setDefaultSendActionResult()
-    }
-
-    fun resetIntegrityCheckResult() {
-        transferSendManager.resetIntegrityCheckResult()
-=======
     fun resetSendActionResult() {
         transferSendManager.resetSendStatus()
->>>>>>> c748c8a7
     }
 
     private suspend fun removeOldData() {
@@ -259,21 +250,6 @@
     }
     //endregion
 
-<<<<<<< HEAD
-    sealed class SendActionResult {
-        data object NotStarted : SendActionResult()
-        data object Pending : SendActionResult()
-        data class Success(val totalSize: Long) : SendActionResult()
-        data object Failure : SendActionResult()
-        data object RequireEmailValidation : SendActionResult()
-    }
-
-    enum class AppIntegrityResult {
-        Idle, Ongoing, Success, Fail
-    }
-
-=======
->>>>>>> c748c8a7
     companion object {
         private val TAG = ImportFilesViewModel::class.java.simpleName
 
