--- conflicted
+++ resolved
@@ -79,8 +79,8 @@
             initialValue = emptyList(),
         )
 
-<<<<<<< HEAD
     private val loadFilesFlow = MutableSharedFlow<String?>(1)
+
     @OptIn(ExperimentalCoroutinesApi::class)
     val files = loadFilesFlow.flatMapLatest { folderUuid ->
         if (folderUuid == null) {
@@ -90,9 +90,6 @@
         }
     }.stateIn(viewModelScope, SharingStarted.Lazily, null)
 
-    val failedFiles = importationFilesManager.failedFiles // TODO ? (unused)
-=======
->>>>>>> 44ac7e80
     val filesToImportCount = importationFilesManager.filesToImportCount
     val currentSessionFilesCount = importationFilesManager.currentSessionFilesCount
 
