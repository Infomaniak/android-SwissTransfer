--- conflicted
+++ resolved
@@ -34,11 +34,8 @@
 import com.infomaniak.multiplatform_swisstransfer.data.NewUploadSession
 import com.infomaniak.multiplatform_swisstransfer.managers.AppSettingsManager
 import com.infomaniak.multiplatform_swisstransfer.managers.UploadManager
-<<<<<<< HEAD
 import com.infomaniak.multiplatform_swisstransfer.network.exceptions.ContainerErrorsException
-=======
 import com.infomaniak.multiplatform_swisstransfer.network.utils.SharedApiRoutes
->>>>>>> fe03ad9b
 import com.infomaniak.sentry.SentryLog
 import com.infomaniak.swisstransfer.BuildConfig
 import com.infomaniak.swisstransfer.di.IoDispatcher
@@ -166,13 +163,7 @@
         }
     }
 
-<<<<<<< HEAD
-    fun setDefaultActionResult() {
-        _sendActionResult.value = SendActionResult.NotStarted
-    }
-
-=======
-    fun resetSendActionResult() {
+    fun setDefaultSendActionResult() {
         _sendActionResult.value = SendActionResult.NotStarted
     }
 
@@ -228,7 +219,6 @@
     }
     //endregion
 
->>>>>>> fe03ad9b
     private suspend fun removeOldData() {
         importationFilesManager.removeLocalCopyFolder()
         uploadManager.removeAllUploadSession()
