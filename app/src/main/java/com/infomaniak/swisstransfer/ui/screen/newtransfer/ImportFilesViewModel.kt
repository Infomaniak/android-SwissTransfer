--- conflicted
+++ resolved
@@ -31,7 +31,6 @@
 import com.infomaniak.multiplatform_swisstransfer.data.NewUploadSession
 import com.infomaniak.multiplatform_swisstransfer.managers.AppSettingsManager
 import com.infomaniak.multiplatform_swisstransfer.managers.UploadManager
-import com.infomaniak.multiplatform_swisstransfer.network.exceptions.ContainerErrorsException
 import com.infomaniak.sentry.SentryLog
 import com.infomaniak.swisstransfer.di.IoDispatcher
 import com.infomaniak.swisstransfer.ui.screen.main.settings.DownloadLimitOption
@@ -132,86 +131,12 @@
 
     fun sendTransfer() {
         viewModelScope.launch(ioDispatcher) {
-<<<<<<< HEAD
-            runCatching {
-                val uuid = uploadManager.createAndGetUpload(generateNewUploadSession()).uuid
-                uploadManager.initUploadSession(
-                    attestationHeaderName = AppIntegrityManager.ATTESTATION_TOKEN_HEADER,
-                    attestationToken = attestationToken,
-                )!! // TODO: Handle ContainerErrorsException here
-                uploadWorkerScheduler.scheduleWork(uuid)
-                _sendActionResult.update {
-                    val totalSize = importationFilesManager.importedFiles.value.sumOf { it.fileSize }
-                    SendActionResult.Success(totalSize)
-                }
-            }.onFailure { exception ->
-                SentryLog.e(TAG, "Failed to start the upload", exception)
-                val result = when (exception) {
-                    is ContainerErrorsException.EmailValidationRequired -> SendActionResult.RequireEmailValidation
-                    else -> SendActionResult.Failure
-                }
-                _sendActionResult.update { result }
-            }
+            transferSendManager.sendTransfer(generateNewUploadSession())
         }
     }
 
     fun setDefaultSendActionResult() {
-        _sendActionResult.value = SendActionResult.NotStarted
-    }
-
-    //region App Integrity
-    fun checkAppIntegrity() {
-        _integrityCheckResult.value = AppIntegrityResult.Ongoing
-        viewModelScope.launch(ioDispatcher) {
-            runCatching {
-                appIntegrityManager.getChallenge(
-                    onSuccess = { requestAppIntegrityToken(appIntegrityManager) },
-                    onFailure = ::setFailedIntegrityResult,
-                )
-            }.onFailure { exception ->
-                SentryLog.e(TAG, "Failed to start the upload", exception)
-                _sendActionResult.update { SendActionResult.Failure }
-            }
-        }
-    }
-
-    private fun requestAppIntegrityToken(appIntegrityManager: AppIntegrityManager) {
-        appIntegrityManager.requestClassicIntegrityVerdictToken(
-            onSuccess = { token ->
-                SentryLog.i(APP_INTEGRITY_MANAGER_TAG, "request for app integrity token successful $token")
-                getApiIntegrityVerdict(appIntegrityManager, token)
-            },
-            onFailure = ::setFailedIntegrityResult,
-        )
-    }
-
-    private fun getApiIntegrityVerdict(appIntegrityManager: AppIntegrityManager, appIntegrityToken: String) {
-        viewModelScope.launch(ioDispatcher) {
-            appIntegrityManager.getApiIntegrityVerdict(
-                integrityToken = appIntegrityToken,
-                packageName = BuildConfig.APPLICATION_ID,
-                targetUrl = sharedApiUrlCreator.createUploadContainerUrl,
-                onSuccess = { attestationToken ->
-                    SentryLog.i(APP_INTEGRITY_MANAGER_TAG, "Api verdict check")
-                    Log.i(APP_INTEGRITY_MANAGER_TAG, "getApiIntegrityVerdict: $attestationToken")
-                    _integrityCheckResult.value = AppIntegrityResult.Success
-                    sendTransfer(attestationToken)
-                },
-                onFailure = ::setFailedIntegrityResult,
-            )
-        }
-    }
-
-    private fun setFailedIntegrityResult() {
-        _integrityCheckResult.value = AppIntegrityResult.Fail
-=======
-            transferSendManager.sendTransfer(generateNewUploadSession())
-        }
-    }
-
-    fun resetSendActionResult() {
-        transferSendManager.resetSendActionResult()
->>>>>>> 63f87c39
+        transferSendManager.setDefaultSendActionResult()
     }
 
     fun resetIntegrityCheckResult() {
