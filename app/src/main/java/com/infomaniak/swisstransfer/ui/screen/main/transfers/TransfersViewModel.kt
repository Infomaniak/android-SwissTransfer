/*
 * Infomaniak SwissTransfer - Android
 * Copyright (C) 2024 Infomaniak Network SA
 *
 * This program is free software: you can redistribute it and/or modify
 * it under the terms of the GNU General Public License as published by
 * the Free Software Foundation, either version 3 of the License, or
 * (at your option) any later version.
 *
 * This program is distributed in the hope that it will be useful,
 * but WITHOUT ANY WARRANTY; without even the implied warranty of
 * MERCHANTABILITY or FITNESS FOR A PARTICULAR PURPOSE.  See the
 * GNU General Public License for more details.
 *
 * You should have received a copy of the GNU General Public License
 * along with this program.  If not, see <http://www.gnu.org/licenses/>.
 */
package com.infomaniak.swisstransfer.ui.screen.main.transfers

import androidx.compose.runtime.mutableStateMapOf
import androidx.compose.runtime.snapshots.SnapshotStateMap
import androidx.lifecycle.SavedStateHandle
import androidx.lifecycle.ViewModel
import androidx.lifecycle.viewModelScope
import com.infomaniak.core2.sentry.SentryLog
import com.infomaniak.multiplatform_swisstransfer.common.interfaces.ui.TransferUi
import com.infomaniak.multiplatform_swisstransfer.common.models.TransferDirection
import com.infomaniak.multiplatform_swisstransfer.managers.TransferManager
import com.infomaniak.swisstransfer.di.IoDispatcher
import com.infomaniak.swisstransfer.ui.screen.main.transfers.TransfersGroupingManager.groupBySection
import dagger.hilt.android.lifecycle.HiltViewModel
import kotlinx.coroutines.CoroutineDispatcher
import kotlinx.coroutines.flow.SharingStarted
import kotlinx.coroutines.flow.StateFlow
import kotlinx.coroutines.flow.map
import kotlinx.coroutines.flow.stateIn
import kotlinx.coroutines.launch
import javax.inject.Inject

typealias GroupedTransfers = Map<TransfersGroupingManager.TransferSection, List<TransferUi>>

@HiltViewModel
class TransfersViewModel @Inject constructor(
    private val transferManager: TransferManager,
    @IoDispatcher private val ioDispatcher: CoroutineDispatcher,
    private val savedStateHandle: SavedStateHandle,
) : ViewModel() {

    val sentTransfersUiState = transferManager.getTransfers(TransferDirection.SENT)
<<<<<<< HEAD
        .map { TransferUiState.Success(it.groupBySection()) }
        .stateIn(viewModelScope, SharingStarted.Eagerly, initialValue = TransferUiState.Loading)

    val receivedTransfersUiState = transferManager.getTransfers(TransferDirection.RECEIVED)
        .map { TransferUiState.Success(it.groupBySection()) }
        .stateIn(viewModelScope, SharingStarted.Eagerly, initialValue = TransferUiState.Loading)
=======
        .map { TransferUiState.Success(it) }
        .stateIn(viewModelScope, SharingStarted.Lazily, initialValue = TransferUiState.Loading)

    val receivedTransfersUiState = transferManager.getTransfers(TransferDirection.RECEIVED)
        .map { TransferUiState.Success(it) }
        .stateIn(viewModelScope, SharingStarted.Lazily, initialValue = TransferUiState.Loading)
>>>>>>> d74ac28d

    val sentTransfersAreEmpty: StateFlow<Boolean> = transferManager.getTransfersCount(TransferDirection.SENT)
        .map { it == 0L }
        .stateIn(viewModelScope, SharingStarted.Lazily, initialValue = false)

    val selectedTransferUuids: SnapshotStateMap<String, Boolean> = mutableStateMapOf()

    val isDeepLinkConsumed = savedStateHandle.getStateFlow(IS_DEEP_LINK_CONSUMED_KEY, false)

    fun consumeDeepLink() {
        if (!isDeepLinkConsumed.value) savedStateHandle[IS_DEEP_LINK_CONSUMED_KEY] = true
    }

    fun fetchPendingTransfers() {
        viewModelScope.launch(ioDispatcher) {
            runCatching {
                transferManager.fetchWaitingTransfers()
            }.onFailure {
                SentryLog.e(TAG, "Failure for fetchWaitingTransfers", it)
            }
        }
    }

    fun deleteTransfer(transferUuid: String) {
        viewModelScope.launch(ioDispatcher) {
            runCatching {
                transferManager.deleteTransfer(transferUuid)
            }.onFailure {
                SentryLog.e(TAG, "Failure for deleteTransfer", it)
            }
        }
    }

    sealed interface TransferUiState {
        data object Loading : TransferUiState
        data class Success(val data: GroupedTransfers) : TransferUiState
    }

    companion object {
        private val TAG = TransfersViewModel::class.java.simpleName

        private const val IS_DEEP_LINK_CONSUMED_KEY = "isDeepLinkConsumed"
    }
}<|MERGE_RESOLUTION|>--- conflicted
+++ resolved
@@ -47,21 +47,12 @@
 ) : ViewModel() {
 
     val sentTransfersUiState = transferManager.getTransfers(TransferDirection.SENT)
-<<<<<<< HEAD
         .map { TransferUiState.Success(it.groupBySection()) }
-        .stateIn(viewModelScope, SharingStarted.Eagerly, initialValue = TransferUiState.Loading)
+        .stateIn(viewModelScope, SharingStarted.Lazily, initialValue = TransferUiState.Loading)
 
     val receivedTransfersUiState = transferManager.getTransfers(TransferDirection.RECEIVED)
         .map { TransferUiState.Success(it.groupBySection()) }
-        .stateIn(viewModelScope, SharingStarted.Eagerly, initialValue = TransferUiState.Loading)
-=======
-        .map { TransferUiState.Success(it) }
         .stateIn(viewModelScope, SharingStarted.Lazily, initialValue = TransferUiState.Loading)
-
-    val receivedTransfersUiState = transferManager.getTransfers(TransferDirection.RECEIVED)
-        .map { TransferUiState.Success(it) }
-        .stateIn(viewModelScope, SharingStarted.Lazily, initialValue = TransferUiState.Loading)
->>>>>>> d74ac28d
 
     val sentTransfersAreEmpty: StateFlow<Boolean> = transferManager.getTransfersCount(TransferDirection.SENT)
         .map { it == 0L }
