--- conflicted
+++ resolved
@@ -46,25 +46,13 @@
     private val savedStateHandle: SavedStateHandle,
 ) : ViewModel() {
 
-<<<<<<< HEAD
-    val sentTransfers = transferManager.getTransfers(TransferDirection.SENT)
-        .flowOn(ioDispatcher)
-        .map { it.groupBySection() }
-        .stateIn(viewModelScope, SharingStarted.Eagerly, initialValue = null)
-
-    val receivedTransfers = transferManager.getTransfers(TransferDirection.RECEIVED)
-        .flowOn(ioDispatcher)
-        .map { it.groupBySection() }
-        .stateIn(viewModelScope, SharingStarted.Eagerly, initialValue = null)
-=======
     val sentTransfersUiState = transferManager.getTransfers(TransferDirection.SENT)
-        .map { TransferUiState.Success(it) }
+        .map { TransferUiState.Success(it.groupBySection()) }
         .stateIn(viewModelScope, SharingStarted.Eagerly, initialValue = TransferUiState.Loading)
 
     val receivedTransfersUiState = transferManager.getTransfers(TransferDirection.RECEIVED)
-        .map { TransferUiState.Success(it) }
+        .map { TransferUiState.Success(it.groupBySection()) }
         .stateIn(viewModelScope, SharingStarted.Eagerly, initialValue = TransferUiState.Loading)
->>>>>>> d7cab42e
 
     val sentTransfersAreEmpty: StateFlow<Boolean> = sentTransfersUiState
         .map { it is TransferUiState.Success && it.data.isEmpty() }
@@ -100,7 +88,7 @@
 
     sealed interface TransferUiState {
         data object Loading : TransferUiState
-        data class Success(val data: List<TransferUi>) : TransferUiState
+        data class Success(val data: GroupedTransfers) : TransferUiState
     }
 
     companion object {
