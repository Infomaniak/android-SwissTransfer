--- conflicted
+++ resolved
@@ -29,13 +29,10 @@
 import com.infomaniak.swisstransfer.di.IoDispatcher
 import dagger.hilt.android.lifecycle.HiltViewModel
 import kotlinx.coroutines.CoroutineDispatcher
-<<<<<<< HEAD
 import kotlinx.coroutines.flow.SharingStarted
+import kotlinx.coroutines.flow.StateFlow
 import kotlinx.coroutines.flow.map
 import kotlinx.coroutines.flow.stateIn
-=======
-import kotlinx.coroutines.flow.*
->>>>>>> 1e1557c5
 import kotlinx.coroutines.launch
 import javax.inject.Inject
 
@@ -54,9 +51,9 @@
         .map { TransferUiState.Success(it) }
         .stateIn(viewModelScope, SharingStarted.Eagerly, initialValue = TransferUiState.Loading)
 
-    val sentTransfersAreEmpty: StateFlow<Boolean?> = sentTransfers
-        .map { it?.isEmpty() }
-        .stateIn(viewModelScope, SharingStarted.Lazily, initialValue = null)
+    val sentTransfersAreEmpty: StateFlow<Boolean> = sentTransfers
+        .map { it is TransferUiState.Success && it.data.isEmpty() }
+        .stateIn(viewModelScope, SharingStarted.Lazily, initialValue = false)
 
     val selectedTransferUuids: SnapshotStateMap<String, Boolean> = mutableStateMapOf()
 
