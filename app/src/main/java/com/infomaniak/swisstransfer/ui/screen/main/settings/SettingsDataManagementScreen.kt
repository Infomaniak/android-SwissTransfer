/*
 * Infomaniak SwissTransfer - Android
 * Copyright (C) 2024 Infomaniak Network SA
 *
 * This program is free software: you can redistribute it and/or modify
 * it under the terms of the GNU General Public License as published by
 * the Free Software Foundation, either version 3 of the License, or
 * (at your option) any later version.
 *
 * This program is distributed in the hope that it will be useful,
 * but WITHOUT ANY WARRANTY; without even the implied warranty of
 * MERCHANTABILITY or FITNESS FOR A PARTICULAR PURPOSE.  See the
 * GNU General Public License for more details.
 *
 * You should have received a copy of the GNU General Public License
 * along with this program.  If not, see <http://www.gnu.org/licenses/>.
 */
package com.infomaniak.swisstransfer.ui.screen.main.settings

import androidx.compose.foundation.Image
import androidx.compose.foundation.layout.Column
import androidx.compose.foundation.layout.fillMaxWidth
import androidx.compose.foundation.layout.padding
import androidx.compose.foundation.rememberScrollState
import androidx.compose.foundation.verticalScroll
import androidx.compose.material3.Surface
import androidx.compose.material3.Text
import androidx.compose.runtime.Composable
import androidx.compose.ui.Alignment
import androidx.compose.ui.Modifier
import androidx.compose.ui.platform.LocalContext
import androidx.compose.ui.res.stringResource
import com.infomaniak.swisstransfer.BuildConfig
import com.infomaniak.swisstransfer.R
import com.infomaniak.swisstransfer.ui.components.SharpRippleButton
import com.infomaniak.swisstransfer.ui.components.SwissTransferTopAppBar
import com.infomaniak.swisstransfer.ui.components.TopAppBarButtons
import com.infomaniak.swisstransfer.ui.images.AppImages.AppIcons
import com.infomaniak.swisstransfer.ui.images.AppImages.AppIllus
import com.infomaniak.swisstransfer.ui.images.icons.matomo.Matomo
import com.infomaniak.swisstransfer.ui.images.icons.sentry.Sentry
import com.infomaniak.swisstransfer.ui.images.illus.dataProtection.DataProtection
import com.infomaniak.swisstransfer.ui.screen.main.components.SwissTransferScaffold
import com.infomaniak.swisstransfer.ui.screen.main.settings.SettingsOptionScreens.DATA_MANAGEMENT_MATOMO
import com.infomaniak.swisstransfer.ui.screen.main.settings.SettingsOptionScreens.DATA_MANAGEMENT_SENTRY
import com.infomaniak.swisstransfer.ui.screen.main.settings.components.EndIconType.CHEVRON
import com.infomaniak.swisstransfer.ui.screen.main.settings.components.SettingItem
import com.infomaniak.swisstransfer.ui.theme.Dimens
import com.infomaniak.swisstransfer.ui.theme.LocalWindowAdaptiveInfo
import com.infomaniak.swisstransfer.ui.theme.Margin
import com.infomaniak.swisstransfer.ui.theme.SwissTransferTheme
import com.infomaniak.swisstransfer.ui.utils.PreviewAllWindows
import com.infomaniak.swisstransfer.ui.utils.isWindowSmall
import com.infomaniak.swisstransfer.ui.utils.openUrl

@Composable
fun SettingsDataManagementScreen(
    navigateBack: (() -> Unit)?,
    onItemClick: (SettingsOptionScreens) -> Unit,
) {

    val context = LocalContext.current
    val windowAdaptiveInfo = LocalWindowAdaptiveInfo.current

    SwissTransferScaffold(
        topBar = {
            val navigationMenu = if (windowAdaptiveInfo.isWindowSmall()) TopAppBarButton.backButton(navigateBack ?: {}) else null
            SwissTransferTopAppBar(
                titleRes = R.string.settingsOptionDataManagement,
<<<<<<< HEAD
                navigationMenu = navigationMenu,
=======
                navigationIcon = { TopAppBarButtons.Back(onClick = navigateBack ?: {}) },
>>>>>>> 31c79b6e
            )
        },
    ) {
        Column(
            modifier = Modifier.verticalScroll(rememberScrollState()),
            horizontalAlignment = Alignment.CenterHorizontally,
        ) {
            Image(
                imageVector = AppIllus.DataProtection.image(),
                contentDescription = null,
                modifier = Modifier.padding(Margin.Medium),
            )
            Text(
                text = stringResource(R.string.settingsDataManagementDescription),
                style = SwissTransferTheme.typography.bodyRegular,
                color = SwissTransferTheme.colors.primaryTextColor,
                modifier = Modifier.padding(Margin.Medium),
            )
            SharpRippleButton(
                modifier = Modifier.fillMaxWidth(),
                onClick = { context.openUrl(BuildConfig.GITHUB_REPO_URL) },
            ) {
                Text(
                    text = stringResource(R.string.settingsDataManagementSourceCode),
                    style = SwissTransferTheme.typography.bodyMedium,
                    color = SwissTransferTheme.materialColors.primary,
                    modifier = Modifier
                        .fillMaxWidth()
                        .padding(horizontal = Dimens.SettingHorizontalMargin, vertical = Dimens.SettingVerticalMargin),
                )
            }
            SettingItem(
                titleRes = R.string.matomo,
                isSelected = { false },
                icon = AppIcons.Matomo.image(),
                endIcon = CHEVRON,
                shouldTintIcon = false,
                onClick = { onItemClick(DATA_MANAGEMENT_MATOMO) },
            )
            SettingItem(
                titleRes = R.string.sentry,
                isSelected = { false },
                icon = AppIcons.Sentry.image(),
                endIcon = CHEVRON,
                shouldTintIcon = false,
                onClick = { onItemClick(DATA_MANAGEMENT_SENTRY) },
            )
        }
    }
}

@PreviewAllWindows
@Composable
private fun Preview() {
    SwissTransferTheme {
        Surface {
            SettingsDataManagementScreen({}, {})
        }
    }
}<|MERGE_RESOLUTION|>--- conflicted
+++ resolved
@@ -64,14 +64,9 @@
 
     SwissTransferScaffold(
         topBar = {
-            val navigationMenu = if (windowAdaptiveInfo.isWindowSmall()) TopAppBarButton.backButton(navigateBack ?: {}) else null
             SwissTransferTopAppBar(
                 titleRes = R.string.settingsOptionDataManagement,
-<<<<<<< HEAD
-                navigationMenu = navigationMenu,
-=======
-                navigationIcon = { TopAppBarButtons.Back(onClick = navigateBack ?: {}) },
->>>>>>> 31c79b6e
+                navigationIcon = { if (windowAdaptiveInfo.isWindowSmall()) TopAppBarButtons.Back(onClick = navigateBack ?: {}) },
             )
         },
     ) {
