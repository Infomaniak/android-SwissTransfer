/*
 * Infomaniak SwissTransfer - Android
 * Copyright (C) 2024 Infomaniak Network SA
 *
 * This program is free software: you can redistribute it and/or modify
 * it under the terms of the GNU General Public License as published by
 * the Free Software Foundation, either version 3 of the License, or
 * (at your option) any later version.
 *
 * This program is distributed in the hope that it will be useful,
 * but WITHOUT ANY WARRANTY; without even the implied warranty of
 * MERCHANTABILITY or FITNESS FOR A PARTICULAR PURPOSE.  See the
 * GNU General Public License for more details.
 *
 * You should have received a copy of the GNU General Public License
 * along with this program.  If not, see <http://www.gnu.org/licenses/>.
 */
package com.infomaniak.swisstransfer.ui.screen.newtransfer.importfiles

import android.net.Uri
import androidx.activity.compose.rememberLauncherForActivityResult
import androidx.activity.result.contract.ActivityResultContracts
import androidx.annotation.StringRes
import androidx.compose.animation.AnimatedVisibility
import androidx.compose.foundation.layout.*
import androidx.compose.foundation.rememberScrollState
import androidx.compose.foundation.verticalScroll
import androidx.compose.material3.SnackbarHostState
import androidx.compose.material3.Text
import androidx.compose.runtime.*
import androidx.compose.runtime.saveable.rememberSaveable
import androidx.compose.ui.Modifier
import androidx.compose.ui.graphics.vector.ImageVector
import androidx.compose.ui.platform.LocalContext
import androidx.compose.ui.res.stringResource
import androidx.compose.ui.text.input.KeyboardType
import androidx.compose.ui.tooling.preview.PreviewParameter
import androidx.hilt.navigation.compose.hiltViewModel
import androidx.lifecycle.compose.collectAsStateWithLifecycle
import com.infomaniak.core2.isEmail
import com.infomaniak.multiplatform_swisstransfer.common.interfaces.ui.FileUi
import com.infomaniak.swisstransfer.R
import com.infomaniak.swisstransfer.ui.components.*
import com.infomaniak.swisstransfer.ui.previewparameter.FileUiListPreviewParameter
import com.infomaniak.swisstransfer.ui.screen.main.settings.DownloadLimitOption
import com.infomaniak.swisstransfer.ui.screen.main.settings.EmailLanguageOption
import com.infomaniak.swisstransfer.ui.screen.main.settings.ValidityPeriodOption
import com.infomaniak.swisstransfer.ui.screen.main.settings.components.SettingOption
import com.infomaniak.swisstransfer.ui.screen.newtransfer.ImportFilesViewModel
import com.infomaniak.swisstransfer.ui.screen.newtransfer.TransferSendManager.SendStatus
import com.infomaniak.swisstransfer.ui.screen.newtransfer.importfiles.components.*
import com.infomaniak.swisstransfer.ui.theme.Margin
import com.infomaniak.swisstransfer.ui.theme.SwissTransferTheme
import com.infomaniak.swisstransfer.ui.utils.GetSetCallbacks
import com.infomaniak.swisstransfer.ui.utils.PreviewAllWindows

private val HORIZONTAL_PADDING = Margin.Medium

@Composable
fun ImportFilesScreen(
    importFilesViewModel: ImportFilesViewModel = hiltViewModel<ImportFilesViewModel>(),
    closeActivity: () -> Unit,
    navigateToUploadProgress: (transferType: TransferTypeUi, totalSize: Long) -> Unit,
) {

    val files by importFilesViewModel.importedFilesDebounced.collectAsStateWithLifecycle()
    val filesToImportCount by importFilesViewModel.filesToImportCount.collectAsStateWithLifecycle()
    val currentSessionFilesCount by importFilesViewModel.currentSessionFilesCount.collectAsStateWithLifecycle()

    val selectedTransferType by importFilesViewModel.selectedTransferType.collectAsStateWithLifecycle()

    val validityPeriodState by importFilesViewModel.selectedValidityPeriodOption.collectAsStateWithLifecycle()
    val downloadLimitState by importFilesViewModel.selectedDownloadLimitOption.collectAsStateWithLifecycle()
    val passwordOptionState by importFilesViewModel.selectedPasswordOption.collectAsStateWithLifecycle()
    val emailLanguageState by importFilesViewModel.selectedLanguageOption.collectAsStateWithLifecycle()

    val sendStatus by importFilesViewModel.sendStatus.collectAsStateWithLifecycle()

    val snackbarHostState = remember { SnackbarHostState() }

    HandleSendActionResult(
        snackbarHostState = snackbarHostState,
        sendStatus = { sendStatus },
        transferType = { selectedTransferType },
        navigateToUploadProgress = navigateToUploadProgress,
        resetSendActionResult = importFilesViewModel::resetSendActionResult,
    )

    LaunchedEffect(Unit) { importFilesViewModel.initTransferOptionsValues() }

    val transferOptionsCallbacks = importFilesViewModel.getTransferOptionsCallbacks(
        transferOptionsStates = {
            buildList {
                add(
                    TransferOptionState(
                        transferOptionType = TransferOptionType.VALIDITY_DURATION,
                        settingState = { validityPeriodState },
                    )
                )
                add(
                    TransferOptionState(
                        transferOptionType = TransferOptionType.DOWNLOAD_NUMBER_LIMIT,
                        settingState = { downloadLimitState },
                    )
                )
                add(
                    TransferOptionState(
                        transferOptionType = TransferOptionType.PASSWORD,
                        settingState = { passwordOptionState },
                    )
                )

                if (selectedTransferType == TransferTypeUi.MAIL) {
                    add(
                        TransferOptionState(
                            transferOptionType = TransferOptionType.LANGUAGE,
                            settingState = { emailLanguageState },
                        )
                    )
                }
            }
        },
    )

    ImportFilesScreen(
        files = { files },
        filesToImportCount = { filesToImportCount },
        currentSessionFilesCount = { currentSessionFilesCount },
        transferAuthorEmail = importFilesViewModel.transferAuthorEmail,
        transferMessage = importFilesViewModel.transferMessage,
        selectedTransferType = GetSetCallbacks(
            get = { selectedTransferType },
            set = importFilesViewModel::selectTransferType,
        ),
        transferOptionsCallbacks = transferOptionsCallbacks,
        addFiles = importFilesViewModel::importFiles,
        closeActivity = closeActivity,
        sendStatus = { sendStatus },
        sendTransfer = importFilesViewModel::sendTransfer,
        shouldStartByPromptingUserForFiles = true,
        snackbarHostState = snackbarHostState,
    )
}

@Composable
private fun HandleSendActionResult(
    snackbarHostState: SnackbarHostState,
    sendStatus: () -> SendStatus,
    transferType: () -> TransferTypeUi,
    navigateToUploadProgress: (transferType: TransferTypeUi, totalSize: Long) -> Unit,
    resetSendActionResult: () -> Unit,
) {
<<<<<<< HEAD
    val context = LocalContext.current

    LaunchedEffect(sendStatus()) {
        when (val actionResult = sendStatus()) {
            is SendStatus.Success -> {
                navigateToUploadProgress(transferType(), actionResult.totalSize)
                resetSendActionResult()
            }
            is SendStatus.Refused -> {
                snackbarHostState.showSnackbar(context.getString(R.string.errorAppIntegrity))
                resetSendActionResult()
            }
            is SendStatus.Failure -> {
                snackbarHostState.showSnackbar(context.getString(R.string.errorUnknown))
=======
    val errorMessage = stringResource(R.string.errorUnknown)
    LaunchedEffect(getSendActionResult()) {
        when (val actionResult = getSendActionResult()) {
            is SendActionResult.Success -> {
                // If the user cancels the transfer while in UploadProgress, we're gonna popBackStack to ImportFiles.
                // If we don't reset the ImportFiles state machine, we'll automatically navigate-back to UploadProgress again.
                // So, before leaving ImportFiles to go to UploadProgress, we need to reset the ImportFiles state machine.
                // TODO: Maybe merging the 2 screens state machines into 1 could help simplify this ?
                resetSendActionResult()
                navigateToUploadProgress(transferType(), actionResult.totalSize)
            }
            is SendActionResult.Failure -> {
                snackbarHostState.showSnackbar(errorMessage)
>>>>>>> e5c56339
                resetSendActionResult()
            }
            else -> Unit
        }
    }
}

@Composable
private fun ImportFilesScreen(
    files: () -> List<FileUi>,
    filesToImportCount: () -> Int,
    currentSessionFilesCount: () -> Int,
    transferAuthorEmail: GetSetCallbacks<String>,
    transferMessage: GetSetCallbacks<String>,
    selectedTransferType: GetSetCallbacks<TransferTypeUi>,
    transferOptionsCallbacks: TransferOptionsCallbacks,
    addFiles: (List<Uri>) -> Unit,
    closeActivity: () -> Unit,
    shouldStartByPromptingUserForFiles: Boolean,
    sendStatus: () -> SendStatus,
    sendTransfer: () -> Unit,
    snackbarHostState: SnackbarHostState? = null,
) {

    val shouldShowEmailAddressesFields by remember { derivedStateOf { selectedTransferType.get() == TransferTypeUi.MAIL } }

    BottomStickyButtonScaffold(
        topBar = {
            SwissTransferTopAppBar(
                titleRes = R.string.importFilesScreenTitle,
                navigationMenu = null,
                TopAppBarButton.closeButton { closeActivity() },
            )
        },
        topButton = { modifier ->
            SendButton(
                modifier = modifier,
                filesToImportCount = filesToImportCount,
                currentSessionFilesCount = currentSessionFilesCount,
                importedFiles = files,
                shouldShowEmailAddressesFields = { shouldShowEmailAddressesFields },
                transferAuthorEmail = transferAuthorEmail,
                sendStatus = sendStatus,
                sendTransfer = sendTransfer,
            )
        },
        content = {
            Column(modifier = Modifier.verticalScroll(rememberScrollState())) {
                val modifier = Modifier.padding(horizontal = HORIZONTAL_PADDING)
                SendByOptions(modifier, selectedTransferType)
                FilesToImport(modifier, files, navigateToFileDetails = { /*TODO*/ }, addFiles, shouldStartByPromptingUserForFiles)
                Spacer(Modifier.height(Margin.Medium))
                ImportTextFields(
                    horizontalPaddingModifier = modifier,
                    transferAuthorEmail = transferAuthorEmail,
                    transferMessage = transferMessage,
                    shouldShowEmailAddressesFields = { shouldShowEmailAddressesFields },
                )
                TransferOptions(modifier, transferOptionsCallbacks)
            }
        },
        snackbarHostState = snackbarHostState,
    )
}

@Composable
private fun FilesToImport(
    modifier: Modifier,
    files: () -> List<FileUi>,
    navigateToFileDetails: () -> Unit,
    addFiles: (List<Uri>) -> Unit,
    shouldStartByPromptingUserForFiles: Boolean,
) {
    var shouldShowInitialFilePick by rememberSaveable { mutableStateOf(shouldStartByPromptingUserForFiles) }

    val filePickerLauncher = rememberLauncherForActivityResult(
        contract = ActivityResultContracts.OpenMultipleDocuments(),
        onResult = addFiles,
    )

    fun pickFiles() {
        shouldShowInitialFilePick = false
        filePickerLauncher.launch(arrayOf("*/*"))
    }

    LaunchedEffect(Unit) { if (shouldShowInitialFilePick) pickFiles() }

    ImportFilesTitle(modifier, R.string.myFilesTitle)
    ImportedFilesCard(modifier, files, ::pickFiles, navigateToFileDetails)
}

@Composable
private fun ColumnScope.ImportTextFields(
    horizontalPaddingModifier: Modifier,
    transferAuthorEmail: GetSetCallbacks<String>,
    transferMessage: GetSetCallbacks<String>,
    shouldShowEmailAddressesFields: () -> Boolean,
) {
    val modifier = horizontalPaddingModifier.fillMaxWidth()
    EmailAddressesTextFields(modifier, transferAuthorEmail, shouldShowEmailAddressesFields)
    SwissTransferTextField(
        modifier = modifier,
        label = stringResource(R.string.transferMessagePlaceholder),
        isRequired = false,
        minLineNumber = 3,
        onValueChange = transferMessage.set,
    )
}

@Composable
private fun ColumnScope.EmailAddressesTextFields(
    modifier: Modifier,
    transferAuthorEmail: GetSetCallbacks<String>,
    shouldShowEmailAddressesFields: () -> Boolean,
) {
    AnimatedVisibility(visible = shouldShowEmailAddressesFields()) {
        Column {

            val isError = transferAuthorEmail.get().isNotEmpty() && !transferAuthorEmail.get().isEmail()
            val supportingText: @Composable (() -> Unit)? = if (isError) {
                { Text(stringResource(R.string.invalidAddress)) }
            } else {
                null
            }

            SwissTransferTextField(
                modifier = modifier,
                label = stringResource(R.string.transferSenderAddressPlaceholder),
                initialValue = transferAuthorEmail.get(),
                keyboardType = KeyboardType.Email,
                isError = isError,
                supportingText = supportingText,
                onValueChange = transferAuthorEmail.set,
            )
            Spacer(Modifier.height(Margin.Medium))
            SwissTransferTextField(
                modifier = modifier,
                label = stringResource(R.string.transferRecipientAddressPlaceholder),
                onValueChange = { /* TODO */ },
            )
            Spacer(Modifier.height(Margin.Medium))
        }
    }
}

@Composable
private fun SendByOptions(modifier: Modifier, selectedTransferType: GetSetCallbacks<TransferTypeUi>) {
    ImportFilesTitle(modifier, R.string.transferTypeTitle)
    TransferTypeButtons(HORIZONTAL_PADDING, selectedTransferType)
}

@Composable
private fun TransferOptions(modifier: Modifier, transferOptionsCallbacks: TransferOptionsCallbacks) {

    var showTransferOption by rememberSaveable { mutableStateOf<TransferOptionType?>(null) }

    fun closeTransferOption() {
        showTransferOption = null
    }

    ImportFilesTitle(modifier, R.string.advancedSettingsTitle)
    TransferOptionsTypes(
        modifier = modifier,
        transferOptionsStates = transferOptionsCallbacks.transferOptionsStates,
        onClick = { selectedOptionType -> showTransferOption = selectedOptionType },
    )
    TransferOptionsDialogs({ showTransferOption }, transferOptionsCallbacks, ::closeTransferOption)
}

@Composable
private fun TransferOptionsDialogs(
    selectedOptionType: () -> TransferOptionType?,
    transferOptionsCallbacks: TransferOptionsCallbacks,
    closeTransferOption: () -> Unit,
) {
    when (selectedOptionType()) {
        TransferOptionType.VALIDITY_DURATION -> ValidityPeriodBottomSheet(
            onOptionClicked = { transferOptionsCallbacks.onTransferOptionValueSelected(it) },
            closeBottomSheet = closeTransferOption,
            initialValue = transferOptionsCallbacks.transferOptionsStates()[0].settingState(),
        )
        TransferOptionType.DOWNLOAD_NUMBER_LIMIT -> DownloadLimitBottomSheet(
            onOptionClicked = { transferOptionsCallbacks.onTransferOptionValueSelected(it) },
            closeBottomSheet = closeTransferOption,
            initialValue = transferOptionsCallbacks.transferOptionsStates()[1].settingState(),
        )
        TransferOptionType.PASSWORD -> PasswordOptionAlertDialog(
            password = transferOptionsCallbacks.password,
            onConfirmation = { passwordOption ->
                transferOptionsCallbacks.onTransferOptionValueSelected(passwordOption)
                closeTransferOption()
            },
            closeAlertDialog = closeTransferOption,
            isPasswordValid = transferOptionsCallbacks.isPasswordValid,
        )
        TransferOptionType.LANGUAGE -> EmailLanguageBottomSheet(
            onOptionClicked = { transferOptionsCallbacks.onTransferOptionValueSelected(it) },
            closeBottomSheet = closeTransferOption,
            initialValue = transferOptionsCallbacks.transferOptionsStates()[3].settingState(),
        )
        null -> Unit
    }
}

@Composable
private fun ImportFilesTitle(modifier: Modifier = Modifier, @StringRes titleRes: Int) {
    Text(
        modifier = modifier.padding(vertical = Margin.Medium),
        style = SwissTransferTheme.typography.bodySmallRegular,
        text = stringResource(titleRes),
    )
}

@Composable
private fun SendButton(
    modifier: Modifier,
    filesToImportCount: () -> Int,
    currentSessionFilesCount: () -> Int,
    importedFiles: () -> List<FileUi>,
    shouldShowEmailAddressesFields: () -> Boolean,
    transferAuthorEmail: GetSetCallbacks<String>,
    sendStatus: () -> SendStatus,
    sendTransfer: () -> Unit,
) {
    val remainingFilesCount = filesToImportCount()
    val isImporting by remember(remainingFilesCount) { derivedStateOf { remainingFilesCount > 0 } }

    val total = currentSessionFilesCount()
    val importProgress = remember(remainingFilesCount, total) { 1 - (remainingFilesCount.toFloat() / total) }
    val progress: (() -> Float)? = if (isImporting) {
        { importProgress }
    } else {
        null
    }

    val isSenderEmailCorrect by remember {
        derivedStateOf { if (shouldShowEmailAddressesFields()) transferAuthorEmail.get().isEmail() else true }
    }

    LargeButton(
        modifier = modifier,
        title = stringResource(R.string.transferSendButton),
        style = ButtonType.PRIMARY,
        showIndeterminateProgress = { sendStatus() == SendStatus.Pending },
        enabled = { importedFiles().isNotEmpty() && !isImporting && isSenderEmailCorrect && sendStatus().canEnableButton() },
        progress = progress,
        onClick = { sendTransfer() },
    )
}

private fun SendStatus.canEnableButton(): Boolean = when (this) {
    SendStatus.Initial,
    SendStatus.Refused -> true
    else -> false
}

data class TransferOptionsCallbacks(
    val transferOptionsStates: () -> List<TransferOptionState>,
    val onTransferOptionValueSelected: (SettingOption) -> Unit,
    val password: GetSetCallbacks<String>,
    val isPasswordValid: () -> Boolean,
)

data class TransferOptionState(
    val transferOptionType: TransferOptionType,
    val settingState: () -> SettingOption?,
)

enum class PasswordTransferOption(
    override val title: @Composable () -> String,
    override val imageVector: ImageVector? = null,
    override val imageVectorResId: Int? = null,
) : SettingOption {
    NONE({ stringResource(R.string.settingsOptionNone) }),
    ACTIVATED({ stringResource(R.string.settingsOptionActivated) }),
}

@PreviewAllWindows
@Composable
private fun Preview(@PreviewParameter(FileUiListPreviewParameter::class) files: List<FileUi>) {
    val transferOptionsCallbacks = TransferOptionsCallbacks(
        transferOptionsStates = {
            listOf(
                TransferOptionState(
                    transferOptionType = TransferOptionType.VALIDITY_DURATION,
                    settingState = { ValidityPeriodOption.THIRTY },
                ),
                TransferOptionState(
                    transferOptionType = TransferOptionType.DOWNLOAD_NUMBER_LIMIT,
                    settingState = { DownloadLimitOption.TWO_HUNDRED_FIFTY },
                ),
                TransferOptionState(
                    transferOptionType = TransferOptionType.PASSWORD,
                    settingState = { PasswordTransferOption.NONE },
                ),
                TransferOptionState(
                    transferOptionType = TransferOptionType.LANGUAGE,
                    settingState = { EmailLanguageOption.FRENCH },
                ),
            )
        },
        onTransferOptionValueSelected = {},
        password = GetSetCallbacks(get = { "password" }, set = {}),
        isPasswordValid = { true },
    )

    SwissTransferTheme {
        ImportFilesScreen(
            files = { files },
            filesToImportCount = { 0 },
            currentSessionFilesCount = { 0 },
            transferAuthorEmail = GetSetCallbacks(get = { "" }, set = {}),
            transferMessage = GetSetCallbacks(get = { "" }, set = {}),
            selectedTransferType = GetSetCallbacks(get = { TransferTypeUi.MAIL }, set = {}),
            transferOptionsCallbacks = transferOptionsCallbacks,
            addFiles = {},
            closeActivity = {},
            shouldStartByPromptingUserForFiles = false,
            sendStatus = { SendStatus.Initial },
            sendTransfer = {},
        )
    }
}<|MERGE_RESOLUTION|>--- conflicted
+++ resolved
@@ -150,14 +150,16 @@
     navigateToUploadProgress: (transferType: TransferTypeUi, totalSize: Long) -> Unit,
     resetSendActionResult: () -> Unit,
 ) {
-<<<<<<< HEAD
     val context = LocalContext.current
 
     LaunchedEffect(sendStatus()) {
         when (val actionResult = sendStatus()) {
             is SendStatus.Success -> {
+                // If the user cancels the transfer while in UploadProgress, we're gonna popBackStack to ImportFiles.
+                // If we don't reset the ImportFiles state machine, we'll automatically navigate-back to UploadProgress again.
+                // So, before leaving ImportFiles to go to UploadProgress, we need to reset the ImportFiles state machine.
+                resetSendActionResult()
                 navigateToUploadProgress(transferType(), actionResult.totalSize)
-                resetSendActionResult()
             }
             is SendStatus.Refused -> {
                 snackbarHostState.showSnackbar(context.getString(R.string.errorAppIntegrity))
@@ -165,21 +167,6 @@
             }
             is SendStatus.Failure -> {
                 snackbarHostState.showSnackbar(context.getString(R.string.errorUnknown))
-=======
-    val errorMessage = stringResource(R.string.errorUnknown)
-    LaunchedEffect(getSendActionResult()) {
-        when (val actionResult = getSendActionResult()) {
-            is SendActionResult.Success -> {
-                // If the user cancels the transfer while in UploadProgress, we're gonna popBackStack to ImportFiles.
-                // If we don't reset the ImportFiles state machine, we'll automatically navigate-back to UploadProgress again.
-                // So, before leaving ImportFiles to go to UploadProgress, we need to reset the ImportFiles state machine.
-                // TODO: Maybe merging the 2 screens state machines into 1 could help simplify this ?
-                resetSendActionResult()
-                navigateToUploadProgress(transferType(), actionResult.totalSize)
-            }
-            is SendActionResult.Failure -> {
-                snackbarHostState.showSnackbar(errorMessage)
->>>>>>> e5c56339
                 resetSendActionResult()
             }
             else -> Unit
