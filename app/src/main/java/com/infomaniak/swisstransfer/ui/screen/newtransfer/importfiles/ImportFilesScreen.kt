--- conflicted
+++ resolved
@@ -138,13 +138,7 @@
             )
         },
         topButton = { modifier ->
-<<<<<<< HEAD
-            SendButton(filesToImportCount, currentSessionFilesCount, files, modifier) {
-                sendTransfer()
-            }
-=======
-            SendButton(filesToImportCount, currentSessionFilesCount, files, modifier, navigateToUploadProgress)
->>>>>>> 49cea825
+            SendButton(filesToImportCount, currentSessionFilesCount, files, modifier, sendTransfer)
         },
         content = {
             Column(
