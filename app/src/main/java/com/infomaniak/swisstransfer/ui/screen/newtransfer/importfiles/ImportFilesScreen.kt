/*
 * Infomaniak SwissTransfer - Android
 * Copyright (C) 2024 Infomaniak Network SA
 *
 * This program is free software: you can redistribute it and/or modify
 * it under the terms of the GNU General Public License as published by
 * the Free Software Foundation, either version 3 of the License, or
 * (at your option) any later version.
 *
 * This program is distributed in the hope that it will be useful,
 * but WITHOUT ANY WARRANTY; without even the implied warranty of
 * MERCHANTABILITY or FITNESS FOR A PARTICULAR PURPOSE.  See the
 * GNU General Public License for more details.
 *
 * You should have received a copy of the GNU General Public License
 * along with this program.  If not, see <http://www.gnu.org/licenses/>.
 */
package com.infomaniak.swisstransfer.ui.screen.newtransfer.importfiles

import android.net.Uri
import androidx.activity.compose.rememberLauncherForActivityResult
import androidx.activity.result.contract.ActivityResultContracts
import androidx.annotation.StringRes
import androidx.compose.animation.AnimatedVisibility
import androidx.compose.foundation.layout.*
import androidx.compose.foundation.rememberScrollState
import androidx.compose.foundation.verticalScroll
import androidx.compose.material3.SnackbarHostState
import androidx.compose.material3.Text
import androidx.compose.runtime.*
import androidx.compose.runtime.saveable.rememberSaveable
import androidx.compose.ui.Modifier
import androidx.compose.ui.graphics.vector.ImageVector
import androidx.compose.ui.platform.LocalContext
import androidx.compose.ui.res.stringResource
import androidx.compose.ui.text.input.KeyboardType
import androidx.compose.ui.tooling.preview.PreviewParameter
import androidx.hilt.navigation.compose.hiltViewModel
import androidx.lifecycle.compose.collectAsStateWithLifecycle
import com.infomaniak.core2.isEmail
import com.infomaniak.multiplatform_swisstransfer.common.interfaces.ui.FileUi
import com.infomaniak.swisstransfer.R
import com.infomaniak.swisstransfer.ui.components.*
import com.infomaniak.swisstransfer.ui.previewparameter.FileUiListPreviewParameter
import com.infomaniak.swisstransfer.ui.screen.main.settings.DownloadLimitOption
import com.infomaniak.swisstransfer.ui.screen.main.settings.EmailLanguageOption
import com.infomaniak.swisstransfer.ui.screen.main.settings.ValidityPeriodOption
import com.infomaniak.swisstransfer.ui.screen.main.settings.components.SettingOption
import com.infomaniak.swisstransfer.ui.screen.newtransfer.ImportFilesViewModel
import com.infomaniak.swisstransfer.ui.screen.newtransfer.TransferSendManager.SendStatus
import com.infomaniak.swisstransfer.ui.screen.newtransfer.importfiles.components.*
import com.infomaniak.swisstransfer.ui.theme.Margin
import com.infomaniak.swisstransfer.ui.theme.SwissTransferTheme
import com.infomaniak.swisstransfer.ui.utils.GetSetCallbacks
import com.infomaniak.swisstransfer.ui.utils.PreviewAllWindows

private val HORIZONTAL_PADDING = Margin.Medium

@Composable
fun ImportFilesScreen(
    importFilesViewModel: ImportFilesViewModel = hiltViewModel<ImportFilesViewModel>(),
    closeActivity: () -> Unit,
    navigateToUploadProgress: (transferType: TransferTypeUi, totalSize: Long) -> Unit,
    navigateToEmailValidation: (email: String) -> Unit,
) {

    val files by importFilesViewModel.importedFilesDebounced.collectAsStateWithLifecycle()
    val filesToImportCount by importFilesViewModel.filesToImportCount.collectAsStateWithLifecycle()
    val currentSessionFilesCount by importFilesViewModel.currentSessionFilesCount.collectAsStateWithLifecycle()

    val selectedTransferType by importFilesViewModel.selectedTransferType.collectAsStateWithLifecycle()

    val validityPeriodState by importFilesViewModel.selectedValidityPeriodOption.collectAsStateWithLifecycle()
    val downloadLimitState by importFilesViewModel.selectedDownloadLimitOption.collectAsStateWithLifecycle()
    val passwordOptionState by importFilesViewModel.selectedPasswordOption.collectAsStateWithLifecycle()
    val emailLanguageState by importFilesViewModel.selectedLanguageOption.collectAsStateWithLifecycle()

    val sendStatus by importFilesViewModel.sendStatus.collectAsStateWithLifecycle()

    val snackbarHostState = remember { SnackbarHostState() }

    HandleSendActionResult(
        snackbarHostState = snackbarHostState,
<<<<<<< HEAD
        getSendActionResult = { sendActionResult },
        setDefaultSendActionResult = { importFilesViewModel.setDefaultSendActionResult() },
=======
        sendStatus = { sendStatus },
>>>>>>> c748c8a7
        transferType = { selectedTransferType },
        navigateToUploadProgress = navigateToUploadProgress,
        navigateToEmailValidation = { navigateToEmailValidation(importFilesViewModel.transferAuthorEmail.get()) },
    )

    LaunchedEffect(Unit) { importFilesViewModel.initTransferOptionsValues() }

    val transferOptionsCallbacks = importFilesViewModel.getTransferOptionsCallbacks(
        transferOptionsStates = {
            buildList {
                add(
                    TransferOptionState(
                        transferOptionType = TransferOptionType.VALIDITY_DURATION,
                        settingState = { validityPeriodState },
                    )
                )
                add(
                    TransferOptionState(
                        transferOptionType = TransferOptionType.DOWNLOAD_NUMBER_LIMIT,
                        settingState = { downloadLimitState },
                    )
                )
                add(
                    TransferOptionState(
                        transferOptionType = TransferOptionType.PASSWORD,
                        settingState = { passwordOptionState },
                    )
                )

                if (selectedTransferType == TransferTypeUi.MAIL) {
                    add(
                        TransferOptionState(
                            transferOptionType = TransferOptionType.LANGUAGE,
                            settingState = { emailLanguageState },
                        )
                    )
                }
            }
        },
    )

    ImportFilesScreen(
        files = { files },
        filesToImportCount = { filesToImportCount },
        currentSessionFilesCount = { currentSessionFilesCount },
        transferAuthorEmail = importFilesViewModel.transferAuthorEmail,
        transferMessage = importFilesViewModel.transferMessage,
        selectedTransferType = GetSetCallbacks(
            get = { selectedTransferType },
            set = importFilesViewModel::selectTransferType,
        ),
        transferOptionsCallbacks = transferOptionsCallbacks,
        addFiles = importFilesViewModel::importFiles,
        closeActivity = closeActivity,
        sendStatus = { sendStatus },
        sendTransfer = importFilesViewModel::sendTransfer,
        shouldStartByPromptingUserForFiles = true,
        snackbarHostState = snackbarHostState,
    )
}

@Composable
private fun HandleSendActionResult(
    snackbarHostState: SnackbarHostState,
<<<<<<< HEAD
    getSendActionResult: () -> SendActionResult?,
    setDefaultSendActionResult: () -> Unit,
=======
    sendStatus: () -> SendStatus,
>>>>>>> c748c8a7
    transferType: () -> TransferTypeUi,
    navigateToUploadProgress: (transferType: TransferTypeUi, totalSize: Long) -> Unit,
    navigateToEmailValidation: () -> Unit,
) {
<<<<<<< HEAD
    val errorMessage = stringResource(R.string.errorUnknown)
    LaunchedEffect(getSendActionResult()) {
        when (val actionResult = getSendActionResult()) {
            is SendActionResult.Success -> {
                navigateToUploadProgress(transferType(), actionResult.totalSize)
                setDefaultSendActionResult()
            }
            is SendActionResult.Failure -> {
                snackbarHostState.showSnackbar(errorMessage)
                setDefaultSendActionResult()
            }
            is SendActionResult.RequireEmailValidation -> {
                navigateToEmailValidation()
                setDefaultSendActionResult()
=======
    val context = LocalContext.current

    LaunchedEffect(sendStatus()) {
        when (val actionResult = sendStatus()) {
            is SendStatus.Success -> {
                // If the user cancels the transfer while in UploadProgress, we're gonna popBackStack to ImportFiles.
                // If we don't reset the ImportFiles state machine, we'll automatically navigate-back to UploadProgress again.
                // So, before leaving ImportFiles to go to UploadProgress, we need to reset the ImportFiles state machine.
                resetSendActionResult()
                navigateToUploadProgress(transferType(), actionResult.totalSize)
            }
            is SendStatus.Refused -> {
                snackbarHostState.showSnackbar(context.getString(R.string.errorAppIntegrity))
                resetSendActionResult()
            }
            is SendStatus.Failure -> {
                snackbarHostState.showSnackbar(context.getString(R.string.errorUnknown))
                resetSendActionResult()
>>>>>>> c748c8a7
            }
            else -> Unit
        }
    }
}

@Composable
private fun ImportFilesScreen(
    files: () -> List<FileUi>,
    filesToImportCount: () -> Int,
    currentSessionFilesCount: () -> Int,
    transferAuthorEmail: GetSetCallbacks<String>,
    transferMessage: GetSetCallbacks<String>,
    selectedTransferType: GetSetCallbacks<TransferTypeUi>,
    transferOptionsCallbacks: TransferOptionsCallbacks,
    addFiles: (List<Uri>) -> Unit,
    closeActivity: () -> Unit,
    shouldStartByPromptingUserForFiles: Boolean,
    sendStatus: () -> SendStatus,
    sendTransfer: () -> Unit,
    snackbarHostState: SnackbarHostState? = null,
) {

    val shouldShowEmailAddressesFields by remember { derivedStateOf { selectedTransferType.get() == TransferTypeUi.MAIL } }

    BottomStickyButtonScaffold(
        topBar = {
            SwissTransferTopAppBar(
                titleRes = R.string.importFilesScreenTitle,
                navigationMenu = null,
                TopAppBarButton.closeButton { closeActivity() },
            )
        },
        topButton = { modifier ->
            SendButton(
                modifier = modifier,
                filesToImportCount = filesToImportCount,
                currentSessionFilesCount = currentSessionFilesCount,
                importedFiles = files,
                shouldShowEmailAddressesFields = { shouldShowEmailAddressesFields },
                transferAuthorEmail = transferAuthorEmail,
                sendStatus = sendStatus,
                sendTransfer = sendTransfer,
            )
        },
        content = {
            Column(modifier = Modifier.verticalScroll(rememberScrollState())) {
                val modifier = Modifier.padding(horizontal = HORIZONTAL_PADDING)
                SendByOptions(modifier, selectedTransferType)
                FilesToImport(modifier, files, navigateToFileDetails = { /*TODO*/ }, addFiles, shouldStartByPromptingUserForFiles)
                Spacer(Modifier.height(Margin.Medium))
                ImportTextFields(
                    horizontalPaddingModifier = modifier,
                    transferAuthorEmail = transferAuthorEmail,
                    transferMessage = transferMessage,
                    shouldShowEmailAddressesFields = { shouldShowEmailAddressesFields },
                )
                TransferOptions(modifier, transferOptionsCallbacks)
            }
        },
        snackbarHostState = snackbarHostState,
    )
}

@Composable
private fun FilesToImport(
    modifier: Modifier,
    files: () -> List<FileUi>,
    navigateToFileDetails: () -> Unit,
    addFiles: (List<Uri>) -> Unit,
    shouldStartByPromptingUserForFiles: Boolean,
) {
    var shouldShowInitialFilePick by rememberSaveable { mutableStateOf(shouldStartByPromptingUserForFiles) }

    val filePickerLauncher = rememberLauncherForActivityResult(
        contract = ActivityResultContracts.OpenMultipleDocuments(),
        onResult = addFiles,
    )

    fun pickFiles() {
        shouldShowInitialFilePick = false
        filePickerLauncher.launch(arrayOf("*/*"))
    }

    LaunchedEffect(Unit) { if (shouldShowInitialFilePick) pickFiles() }

    ImportFilesTitle(modifier, R.string.myFilesTitle)
    ImportedFilesCard(modifier, files, ::pickFiles, navigateToFileDetails)
}

@Composable
private fun ColumnScope.ImportTextFields(
    horizontalPaddingModifier: Modifier,
    transferAuthorEmail: GetSetCallbacks<String>,
    transferMessage: GetSetCallbacks<String>,
    shouldShowEmailAddressesFields: () -> Boolean,
) {
    val modifier = horizontalPaddingModifier.fillMaxWidth()
    EmailAddressesTextFields(modifier, transferAuthorEmail, shouldShowEmailAddressesFields)
    SwissTransferTextField(
        modifier = modifier,
        label = stringResource(R.string.transferMessagePlaceholder),
        isRequired = false,
        minLineNumber = 3,
        onValueChange = transferMessage.set,
    )
}

@Composable
private fun ColumnScope.EmailAddressesTextFields(
    modifier: Modifier,
    transferAuthorEmail: GetSetCallbacks<String>,
    shouldShowEmailAddressesFields: () -> Boolean,
) {
    AnimatedVisibility(visible = shouldShowEmailAddressesFields()) {
        Column {

            val isError = transferAuthorEmail.get().isNotEmpty() && !transferAuthorEmail.get().isEmail()
            val supportingText: @Composable (() -> Unit)? = if (isError) {
                { Text(stringResource(R.string.invalidAddress)) }
            } else {
                null
            }

            SwissTransferTextField(
                modifier = modifier,
                label = stringResource(R.string.transferSenderAddressPlaceholder),
                initialValue = transferAuthorEmail.get(),
                keyboardType = KeyboardType.Email,
                isError = isError,
                supportingText = supportingText,
                onValueChange = transferAuthorEmail.set,
            )
            Spacer(Modifier.height(Margin.Medium))
            SwissTransferTextField(
                modifier = modifier,
                label = stringResource(R.string.transferRecipientAddressPlaceholder),
                onValueChange = { /* TODO */ },
            )
            Spacer(Modifier.height(Margin.Medium))
        }
    }
}

@Composable
private fun SendByOptions(modifier: Modifier, selectedTransferType: GetSetCallbacks<TransferTypeUi>) {
    ImportFilesTitle(modifier, R.string.transferTypeTitle)
    TransferTypeButtons(HORIZONTAL_PADDING, selectedTransferType)
}

@Composable
private fun TransferOptions(modifier: Modifier, transferOptionsCallbacks: TransferOptionsCallbacks) {

    var showTransferOption by rememberSaveable { mutableStateOf<TransferOptionType?>(null) }

    fun closeTransferOption() {
        showTransferOption = null
    }

    ImportFilesTitle(modifier, R.string.advancedSettingsTitle)
    TransferOptionsTypes(
        modifier = modifier,
        transferOptionsStates = transferOptionsCallbacks.transferOptionsStates,
        onClick = { selectedOptionType -> showTransferOption = selectedOptionType },
    )
    TransferOptionsDialogs({ showTransferOption }, transferOptionsCallbacks, ::closeTransferOption)
}

@Composable
private fun TransferOptionsDialogs(
    selectedOptionType: () -> TransferOptionType?,
    transferOptionsCallbacks: TransferOptionsCallbacks,
    closeTransferOption: () -> Unit,
) {
    when (selectedOptionType()) {
        TransferOptionType.VALIDITY_DURATION -> ValidityPeriodBottomSheet(
            onOptionClicked = { transferOptionsCallbacks.onTransferOptionValueSelected(it) },
            closeBottomSheet = closeTransferOption,
            initialValue = transferOptionsCallbacks.transferOptionsStates()[0].settingState(),
        )
        TransferOptionType.DOWNLOAD_NUMBER_LIMIT -> DownloadLimitBottomSheet(
            onOptionClicked = { transferOptionsCallbacks.onTransferOptionValueSelected(it) },
            closeBottomSheet = closeTransferOption,
            initialValue = transferOptionsCallbacks.transferOptionsStates()[1].settingState(),
        )
        TransferOptionType.PASSWORD -> PasswordOptionAlertDialog(
            password = transferOptionsCallbacks.password,
            onConfirmation = { passwordOption ->
                transferOptionsCallbacks.onTransferOptionValueSelected(passwordOption)
                closeTransferOption()
            },
            closeAlertDialog = closeTransferOption,
            isPasswordValid = transferOptionsCallbacks.isPasswordValid,
        )
        TransferOptionType.LANGUAGE -> EmailLanguageBottomSheet(
            onOptionClicked = { transferOptionsCallbacks.onTransferOptionValueSelected(it) },
            closeBottomSheet = closeTransferOption,
            initialValue = transferOptionsCallbacks.transferOptionsStates()[3].settingState(),
        )
        null -> Unit
    }
}

@Composable
private fun ImportFilesTitle(modifier: Modifier = Modifier, @StringRes titleRes: Int) {
    Text(
        modifier = modifier.padding(vertical = Margin.Medium),
        style = SwissTransferTheme.typography.bodySmallRegular,
        text = stringResource(titleRes),
    )
}

@Composable
private fun SendButton(
    modifier: Modifier,
    filesToImportCount: () -> Int,
    currentSessionFilesCount: () -> Int,
    importedFiles: () -> List<FileUi>,
    shouldShowEmailAddressesFields: () -> Boolean,
    transferAuthorEmail: GetSetCallbacks<String>,
    sendStatus: () -> SendStatus,
    sendTransfer: () -> Unit,
) {
    val remainingFilesCount = filesToImportCount()
    val isImporting by remember(remainingFilesCount) { derivedStateOf { remainingFilesCount > 0 } }

    val total = currentSessionFilesCount()
    val importProgress = remember(remainingFilesCount, total) { 1 - (remainingFilesCount.toFloat() / total) }
    val progress: (() -> Float)? = if (isImporting) {
        { importProgress }
    } else {
        null
    }

    val isSenderEmailCorrect by remember {
        derivedStateOf { if (shouldShowEmailAddressesFields()) transferAuthorEmail.get().isEmail() else true }
    }

    LargeButton(
        modifier = modifier,
        title = stringResource(R.string.transferSendButton),
        style = ButtonType.PRIMARY,
        showIndeterminateProgress = { sendStatus() == SendStatus.Pending },
        enabled = { importedFiles().isNotEmpty() && !isImporting && isSenderEmailCorrect && sendStatus().canEnableButton() },
        progress = progress,
        onClick = { sendTransfer() },
    )
}

private fun SendStatus.canEnableButton(): Boolean = when (this) {
    SendStatus.Initial,
    SendStatus.Refused -> true
    else -> false
}

data class TransferOptionsCallbacks(
    val transferOptionsStates: () -> List<TransferOptionState>,
    val onTransferOptionValueSelected: (SettingOption) -> Unit,
    val password: GetSetCallbacks<String>,
    val isPasswordValid: () -> Boolean,
)

data class TransferOptionState(
    val transferOptionType: TransferOptionType,
    val settingState: () -> SettingOption?,
)

enum class PasswordTransferOption(
    override val title: @Composable () -> String,
    override val imageVector: ImageVector? = null,
    override val imageVectorResId: Int? = null,
) : SettingOption {
    NONE({ stringResource(R.string.settingsOptionNone) }),
    ACTIVATED({ stringResource(R.string.settingsOptionActivated) }),
}

@PreviewAllWindows
@Composable
private fun Preview(@PreviewParameter(FileUiListPreviewParameter::class) files: List<FileUi>) {
    val transferOptionsCallbacks = TransferOptionsCallbacks(
        transferOptionsStates = {
            listOf(
                TransferOptionState(
                    transferOptionType = TransferOptionType.VALIDITY_DURATION,
                    settingState = { ValidityPeriodOption.THIRTY },
                ),
                TransferOptionState(
                    transferOptionType = TransferOptionType.DOWNLOAD_NUMBER_LIMIT,
                    settingState = { DownloadLimitOption.TWO_HUNDRED_FIFTY },
                ),
                TransferOptionState(
                    transferOptionType = TransferOptionType.PASSWORD,
                    settingState = { PasswordTransferOption.NONE },
                ),
                TransferOptionState(
                    transferOptionType = TransferOptionType.LANGUAGE,
                    settingState = { EmailLanguageOption.FRENCH },
                ),
            )
        },
        onTransferOptionValueSelected = {},
        password = GetSetCallbacks(get = { "password" }, set = {}),
        isPasswordValid = { true },
    )

    SwissTransferTheme {
        ImportFilesScreen(
            files = { files },
            filesToImportCount = { 0 },
            currentSessionFilesCount = { 0 },
            transferAuthorEmail = GetSetCallbacks(get = { "" }, set = {}),
            transferMessage = GetSetCallbacks(get = { "" }, set = {}),
            selectedTransferType = GetSetCallbacks(get = { TransferTypeUi.MAIL }, set = {}),
            transferOptionsCallbacks = transferOptionsCallbacks,
            addFiles = {},
            closeActivity = {},
            shouldStartByPromptingUserForFiles = false,
            sendStatus = { SendStatus.Initial },
            sendTransfer = {},
        )
    }
}<|MERGE_RESOLUTION|>--- conflicted
+++ resolved
@@ -81,15 +81,11 @@
 
     HandleSendActionResult(
         snackbarHostState = snackbarHostState,
-<<<<<<< HEAD
-        getSendActionResult = { sendActionResult },
-        setDefaultSendActionResult = { importFilesViewModel.setDefaultSendActionResult() },
-=======
         sendStatus = { sendStatus },
->>>>>>> c748c8a7
         transferType = { selectedTransferType },
         navigateToUploadProgress = navigateToUploadProgress,
         navigateToEmailValidation = { navigateToEmailValidation(importFilesViewModel.transferAuthorEmail.get()) },
+        resetSendActionResult = { importFilesViewModel.resetSendActionResult() },
     )
 
     LaunchedEffect(Unit) { importFilesViewModel.initTransferOptionsValues() }
@@ -151,32 +147,12 @@
 @Composable
 private fun HandleSendActionResult(
     snackbarHostState: SnackbarHostState,
-<<<<<<< HEAD
-    getSendActionResult: () -> SendActionResult?,
-    setDefaultSendActionResult: () -> Unit,
-=======
     sendStatus: () -> SendStatus,
->>>>>>> c748c8a7
     transferType: () -> TransferTypeUi,
     navigateToUploadProgress: (transferType: TransferTypeUi, totalSize: Long) -> Unit,
     navigateToEmailValidation: () -> Unit,
-) {
-<<<<<<< HEAD
-    val errorMessage = stringResource(R.string.errorUnknown)
-    LaunchedEffect(getSendActionResult()) {
-        when (val actionResult = getSendActionResult()) {
-            is SendActionResult.Success -> {
-                navigateToUploadProgress(transferType(), actionResult.totalSize)
-                setDefaultSendActionResult()
-            }
-            is SendActionResult.Failure -> {
-                snackbarHostState.showSnackbar(errorMessage)
-                setDefaultSendActionResult()
-            }
-            is SendActionResult.RequireEmailValidation -> {
-                navigateToEmailValidation()
-                setDefaultSendActionResult()
-=======
+    resetSendActionResult: () -> Unit,
+) {
     val context = LocalContext.current
 
     LaunchedEffect(sendStatus()) {
@@ -195,7 +171,10 @@
             is SendStatus.Failure -> {
                 snackbarHostState.showSnackbar(context.getString(R.string.errorUnknown))
                 resetSendActionResult()
->>>>>>> c748c8a7
+            }
+            is SendStatus.RequireEmailValidation -> {
+                navigateToEmailValidation()
+                resetSendActionResult()
             }
             else -> Unit
         }
