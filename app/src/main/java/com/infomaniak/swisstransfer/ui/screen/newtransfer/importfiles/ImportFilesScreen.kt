/*
 * Infomaniak SwissTransfer - Android
 * Copyright (C) 2024 Infomaniak Network SA
 *
 * This program is free software: you can redistribute it and/or modify
 * it under the terms of the GNU General Public License as published by
 * the Free Software Foundation, either version 3 of the License, or
 * (at your option) any later version.
 *
 * This program is distributed in the hope that it will be useful,
 * but WITHOUT ANY WARRANTY; without even the implied warranty of
 * MERCHANTABILITY or FITNESS FOR A PARTICULAR PURPOSE.  See the
 * GNU General Public License for more details.
 *
 * You should have received a copy of the GNU General Public License
 * along with this program.  If not, see <http://www.gnu.org/licenses/>.
 */
package com.infomaniak.swisstransfer.ui.screen.newtransfer.importfiles

import android.net.Uri
import androidx.activity.compose.rememberLauncherForActivityResult
import androidx.activity.result.contract.ActivityResultContracts
import androidx.annotation.StringRes
import androidx.compose.animation.AnimatedVisibility
import androidx.compose.foundation.layout.*
import androidx.compose.foundation.rememberScrollState
import androidx.compose.foundation.verticalScroll
import androidx.compose.material3.SnackbarHostState
import androidx.compose.material3.Text
import androidx.compose.runtime.*
import androidx.compose.runtime.saveable.rememberSaveable
import androidx.compose.ui.Modifier
import androidx.compose.ui.graphics.vector.ImageVector
import androidx.compose.ui.platform.LocalContext
import androidx.compose.ui.res.stringResource
import androidx.compose.ui.text.input.ImeAction
import androidx.compose.ui.text.input.KeyboardType
import androidx.compose.ui.tooling.preview.PreviewParameter
import androidx.hilt.navigation.compose.hiltViewModel
import androidx.lifecycle.compose.collectAsStateWithLifecycle
import com.infomaniak.multiplatform_swisstransfer.common.interfaces.ui.FileUi
import com.infomaniak.swisstransfer.R
import com.infomaniak.swisstransfer.ui.components.*
import com.infomaniak.swisstransfer.ui.previewparameter.FileUiListPreviewParameter
import com.infomaniak.swisstransfer.ui.screen.main.settings.DownloadLimitOption
import com.infomaniak.swisstransfer.ui.screen.main.settings.EmailLanguageOption
import com.infomaniak.swisstransfer.ui.screen.main.settings.ValidityPeriodOption
import com.infomaniak.swisstransfer.ui.screen.main.settings.components.SettingOption
import com.infomaniak.swisstransfer.ui.screen.newtransfer.ImportFilesViewModel
import com.infomaniak.swisstransfer.ui.screen.newtransfer.TransferSendManager.SendStatus
import com.infomaniak.swisstransfer.ui.screen.newtransfer.importfiles.components.*
import com.infomaniak.swisstransfer.ui.theme.Margin
import com.infomaniak.swisstransfer.ui.theme.SwissTransferTheme
import com.infomaniak.swisstransfer.ui.utils.GetSetCallbacks
import com.infomaniak.swisstransfer.ui.utils.PreviewAllWindows

private val HORIZONTAL_PADDING = Margin.Medium

@Composable
fun ImportFilesScreen(
    importFilesViewModel: ImportFilesViewModel = hiltViewModel<ImportFilesViewModel>(),
    closeActivity: () -> Unit,
<<<<<<< HEAD
    navigateToUploadProgress: (transferType: TransferTypeUi, totalSize: Long) -> Unit,
    navigateToEmailValidation: (email: String) -> Unit,
=======
    navigateToUploadProgress: (transferType: TransferTypeUi, totalSize: Long, recipients: List<String>) -> Unit,
>>>>>>> 1b60e1db
) {

    val files by importFilesViewModel.importedFilesDebounced.collectAsStateWithLifecycle()
    val filesToImportCount by importFilesViewModel.filesToImportCount.collectAsStateWithLifecycle()
    val currentSessionFilesCount by importFilesViewModel.currentSessionFilesCount.collectAsStateWithLifecycle()

    val selectedTransferType by importFilesViewModel.selectedTransferType.collectAsStateWithLifecycle()

    val validityPeriodState by importFilesViewModel.selectedValidityPeriodOption.collectAsStateWithLifecycle()
    val downloadLimitState by importFilesViewModel.selectedDownloadLimitOption.collectAsStateWithLifecycle()
    val passwordOptionState by importFilesViewModel.selectedPasswordOption.collectAsStateWithLifecycle()
    val emailLanguageState by importFilesViewModel.selectedLanguageOption.collectAsStateWithLifecycle()

    val sendStatus by importFilesViewModel.sendStatus.collectAsStateWithLifecycle()

    val snackbarHostState = remember { SnackbarHostState() }

    val emailTextFieldCallbacks = importFilesViewModel.getEmailTextFieldCallbacks()

    HandleSendActionResult(
        snackbarHostState = snackbarHostState,
        sendStatus = { sendStatus },
<<<<<<< HEAD
        transferType = { selectedTransferType },
        navigateToUploadProgress = navigateToUploadProgress,
        navigateToEmailValidation = { navigateToEmailValidation(importFilesViewModel.transferAuthorEmail.get()) },
        resetSendActionResult = { importFilesViewModel.resetSendActionResult() },
=======
        navigateToUploadProgress = { totalSize ->
            navigateToUploadProgress(
                selectedTransferType,
                totalSize,
                emailTextFieldCallbacks.validatedRecipientsEmails.get().toList(),
            )
        },
        resetSendActionResult = importFilesViewModel::resetSendActionResult,
>>>>>>> 1b60e1db
    )

    val transferOptionsCallbacks = importFilesViewModel.getTransferOptionsCallbacks(
        transferOptionsStates = {
            buildList {
                add(
                    TransferOptionState(
                        transferOptionType = TransferOptionType.VALIDITY_DURATION,
                        settingState = { validityPeriodState },
                    )
                )
                add(
                    TransferOptionState(
                        transferOptionType = TransferOptionType.DOWNLOAD_NUMBER_LIMIT,
                        settingState = { downloadLimitState },
                    )
                )
                add(
                    TransferOptionState(
                        transferOptionType = TransferOptionType.PASSWORD,
                        settingState = { passwordOptionState },
                    )
                )

                if (selectedTransferType == TransferTypeUi.MAIL) {
                    add(
                        TransferOptionState(
                            transferOptionType = TransferOptionType.LANGUAGE,
                            settingState = { emailLanguageState },
                        )
                    )
                }
            }
        },
    )

    ImportFilesScreen(
        files = { files },
        filesToImportCount = { filesToImportCount },
        currentSessionFilesCount = { currentSessionFilesCount },
        emailTextFieldCallbacks = emailTextFieldCallbacks,
        transferMessageCallbacks = importFilesViewModel.transferMessageCallbacks,
        selectedTransferType = GetSetCallbacks(
            get = { selectedTransferType },
            set = importFilesViewModel::selectTransferType,
        ),
        transferOptionsCallbacks = transferOptionsCallbacks,
        addFiles = importFilesViewModel::importFiles,
        closeActivity = closeActivity,
        sendStatus = { sendStatus },
        sendTransfer = importFilesViewModel::sendTransfer,
        shouldStartByPromptingUserForFiles = true,
        snackbarHostState = snackbarHostState,
    )
}

@Composable
private fun HandleSendActionResult(
    snackbarHostState: SnackbarHostState,
    sendStatus: () -> SendStatus,
<<<<<<< HEAD
    transferType: () -> TransferTypeUi,
    navigateToUploadProgress: (transferType: TransferTypeUi, totalSize: Long) -> Unit,
    navigateToEmailValidation: () -> Unit,
=======
    navigateToUploadProgress: (totalSize: Long) -> Unit,
>>>>>>> 1b60e1db
    resetSendActionResult: () -> Unit,
) {
    val context = LocalContext.current

    LaunchedEffect(sendStatus()) {
        when (val actionResult = sendStatus()) {
            is SendStatus.Success -> {
                // If the user cancels the transfer while in UploadProgress, we're gonna popBackStack to ImportFiles.
                // If we don't reset the ImportFiles state machine, we'll automatically navigate-back to UploadProgress again.
                // So, before leaving ImportFiles to go to UploadProgress, we need to reset the ImportFiles state machine.
                resetSendActionResult()
                navigateToUploadProgress(actionResult.totalSize)
            }
            is SendStatus.Refused -> {
                snackbarHostState.showSnackbar(context.getString(R.string.errorAppIntegrity))
                resetSendActionResult()
            }
            is SendStatus.Failure -> {
                snackbarHostState.showSnackbar(context.getString(R.string.errorUnknown))
                resetSendActionResult()
            }
            is SendStatus.RequireEmailValidation -> {
                navigateToEmailValidation()
                resetSendActionResult()
            }
            else -> Unit
        }
    }
}

@Composable
private fun ImportFilesScreen(
    files: () -> List<FileUi>,
    filesToImportCount: () -> Int,
    currentSessionFilesCount: () -> Int,
    emailTextFieldCallbacks: EmailTextFieldCallbacks,
    transferMessageCallbacks: GetSetCallbacks<String>,
    selectedTransferType: GetSetCallbacks<TransferTypeUi>,
    transferOptionsCallbacks: TransferOptionsCallbacks,
    addFiles: (List<Uri>) -> Unit,
    closeActivity: () -> Unit,
    shouldStartByPromptingUserForFiles: Boolean,
    sendStatus: () -> SendStatus,
    sendTransfer: () -> Unit,
    snackbarHostState: SnackbarHostState? = null,
) {

    val shouldShowEmailAddressesFields by remember { derivedStateOf { selectedTransferType.get() == TransferTypeUi.MAIL } }
    val areEmailsCorrects by remember {
        derivedStateOf {
            with(emailTextFieldCallbacks) {
                val areAuthorAndRecipientsCorrects = transferAuthorEmail.get().isNotEmpty() && !isAuthorEmailInvalid()
                        && validatedRecipientsEmails.get().isNotEmpty()
                !shouldShowEmailAddressesFields || areAuthorAndRecipientsCorrects
            }
        }
    }

    BottomStickyButtonScaffold(
        topBar = {
            SwissTransferTopAppBar(
                titleRes = R.string.importFilesScreenTitle,
                navigationMenu = null,
                TopAppBarButton.closeButton { closeActivity() },
            )
        },
        topButton = { modifier ->
            SendButton(
                modifier = modifier,
                filesToImportCount = filesToImportCount,
                currentSessionFilesCount = currentSessionFilesCount,
                importedFiles = files,
                areEmailsCorrects = { areEmailsCorrects },
                sendStatus = sendStatus,
                sendTransfer = sendTransfer,
            )
        },
        content = {
            Column(modifier = Modifier.verticalScroll(rememberScrollState())) {
                val modifier = Modifier.padding(horizontal = HORIZONTAL_PADDING)
                SendByOptions(modifier, selectedTransferType)
                FilesToImport(modifier, files, navigateToFileDetails = { /*TODO*/ }, addFiles, shouldStartByPromptingUserForFiles)
                Spacer(Modifier.height(Margin.Medium))
                ImportTextFields(
                    horizontalPaddingModifier = modifier,
                    emailTextFieldCallbacks = emailTextFieldCallbacks,
                    transferMessageCallbacks = transferMessageCallbacks,
                    shouldShowEmailAddressesFields = { shouldShowEmailAddressesFields },
                )
                TransferOptions(modifier, transferOptionsCallbacks)
            }
        },
        snackbarHostState = snackbarHostState,
    )
}

@Composable
private fun FilesToImport(
    modifier: Modifier,
    files: () -> List<FileUi>,
    navigateToFileDetails: () -> Unit,
    addFiles: (List<Uri>) -> Unit,
    shouldStartByPromptingUserForFiles: Boolean,
) {
    var shouldShowInitialFilePick by rememberSaveable { mutableStateOf(shouldStartByPromptingUserForFiles) }

    val filePickerLauncher = rememberLauncherForActivityResult(
        contract = ActivityResultContracts.OpenMultipleDocuments(),
        onResult = addFiles,
    )

    fun pickFiles() {
        shouldShowInitialFilePick = false
        filePickerLauncher.launch(arrayOf("*/*"))
    }

    LaunchedEffect(Unit) { if (shouldShowInitialFilePick) pickFiles() }

    ImportFilesTitle(modifier, R.string.myFilesTitle)
    ImportedFilesCard(modifier, files, ::pickFiles, navigateToFileDetails)
}

@Composable
private fun ColumnScope.ImportTextFields(
    horizontalPaddingModifier: Modifier,
    emailTextFieldCallbacks: EmailTextFieldCallbacks,
    transferMessageCallbacks: GetSetCallbacks<String>,
    shouldShowEmailAddressesFields: () -> Boolean,
) {
    val modifier = horizontalPaddingModifier.fillMaxWidth()
    EmailAddressesTextFields(modifier, emailTextFieldCallbacks, shouldShowEmailAddressesFields)
    SwissTransferTextField(
        modifier = modifier,
        label = stringResource(R.string.transferMessagePlaceholder),
        isRequired = false,
        minLineNumber = 3,
        onValueChange = transferMessageCallbacks.set,
    )
}

@Composable
private fun ColumnScope.EmailAddressesTextFields(
    modifier: Modifier,
    emailTextFieldCallbacks: EmailTextFieldCallbacks,
    shouldShowEmailAddressesFields: () -> Boolean,
) = with(emailTextFieldCallbacks) {
    AnimatedVisibility(visible = shouldShowEmailAddressesFields()) {
        Column {
            val isAuthorError = checkEmailError(isAuthor = true)
            val isRecipientError = checkEmailError(isAuthor = false)

            SwissTransferTextField(
                modifier = modifier,
                label = stringResource(R.string.transferSenderAddressPlaceholder),
                initialValue = transferAuthorEmail.get(),
                keyboardType = KeyboardType.Email,
                maxLineNumber = 1,
                imeAction = ImeAction.Next,
                isError = isAuthorError,
                supportingText = getEmailError(isAuthorError),
                onValueChange = transferAuthorEmail.set,
            )
            Spacer(Modifier.height(Margin.Medium))
            EmailAddressTextField(
                modifier = modifier,
                label = stringResource(R.string.transferRecipientAddressPlaceholder),
                initialValue = recipientEmail.get(),
                validatedEmails = validatedRecipientsEmails,
                onValueChange = { recipientEmail.set(it.text) },
                isError = isRecipientError,
                supportingText = getEmailError(isRecipientError),
            )
            Spacer(Modifier.height(Margin.Medium))
        }
    }
}

@Composable
private fun getEmailError(isError: Boolean): @Composable (() -> Unit)? {
    val supportingText: @Composable (() -> Unit)? = if (isError) {
        { Text(stringResource(R.string.invalidAddress)) }
    } else {
        null
    }

    return supportingText
}

@Composable
private fun SendByOptions(modifier: Modifier, selectedTransferType: GetSetCallbacks<TransferTypeUi>) {
    ImportFilesTitle(modifier, R.string.transferTypeTitle)
    TransferTypeButtons(HORIZONTAL_PADDING, selectedTransferType)
}

@Composable
private fun TransferOptions(modifier: Modifier, transferOptionsCallbacks: TransferOptionsCallbacks) {

    var showTransferOption by rememberSaveable { mutableStateOf<TransferOptionType?>(null) }

    fun closeTransferOption() {
        showTransferOption = null
    }

    ImportFilesTitle(modifier, R.string.advancedSettingsTitle)
    TransferOptionsTypes(
        modifier = modifier,
        transferOptionsStates = transferOptionsCallbacks.transferOptionsStates,
        onClick = { selectedOptionType -> showTransferOption = selectedOptionType },
    )
    TransferOptionsDialogs({ showTransferOption }, transferOptionsCallbacks, ::closeTransferOption)
}

@Composable
private fun TransferOptionsDialogs(
    selectedOptionType: () -> TransferOptionType?,
    transferOptionsCallbacks: TransferOptionsCallbacks,
    closeTransferOption: () -> Unit,
) {
    when (selectedOptionType()) {
        TransferOptionType.VALIDITY_DURATION -> ValidityPeriodBottomSheet(
            onOptionClicked = { transferOptionsCallbacks.onTransferOptionValueSelected(it) },
            closeBottomSheet = closeTransferOption,
            initialValue = transferOptionsCallbacks.transferOptionsStates()[0].settingState(),
        )
        TransferOptionType.DOWNLOAD_NUMBER_LIMIT -> DownloadLimitBottomSheet(
            onOptionClicked = { transferOptionsCallbacks.onTransferOptionValueSelected(it) },
            closeBottomSheet = closeTransferOption,
            initialValue = transferOptionsCallbacks.transferOptionsStates()[1].settingState(),
        )
        TransferOptionType.PASSWORD -> PasswordOptionAlertDialog(
            password = transferOptionsCallbacks.password,
            onConfirmation = { passwordOption ->
                transferOptionsCallbacks.onTransferOptionValueSelected(passwordOption)
                closeTransferOption()
            },
            closeAlertDialog = closeTransferOption,
            isPasswordValid = transferOptionsCallbacks.isPasswordValid,
        )
        TransferOptionType.LANGUAGE -> EmailLanguageBottomSheet(
            onOptionClicked = { transferOptionsCallbacks.onTransferOptionValueSelected(it) },
            closeBottomSheet = closeTransferOption,
            initialValue = transferOptionsCallbacks.transferOptionsStates()[3].settingState(),
        )
        null -> Unit
    }
}

@Composable
private fun ImportFilesTitle(modifier: Modifier = Modifier, @StringRes titleRes: Int) {
    Text(
        modifier = modifier.padding(vertical = Margin.Medium),
        style = SwissTransferTheme.typography.bodySmallRegular,
        text = stringResource(titleRes),
    )
}

@Composable
private fun SendButton(
    modifier: Modifier,
    filesToImportCount: () -> Int,
    currentSessionFilesCount: () -> Int,
    importedFiles: () -> List<FileUi>,
    areEmailsCorrects: () -> Boolean,
    sendStatus: () -> SendStatus,
    sendTransfer: () -> Unit,
) {
    val remainingFilesCount = filesToImportCount()
    val isImporting by remember(remainingFilesCount) { derivedStateOf { remainingFilesCount > 0 } }

    val total = currentSessionFilesCount()
    val importProgress = remember(remainingFilesCount, total) { 1 - (remainingFilesCount.toFloat() / total) }
    val progress: (() -> Float)? = if (isImporting) {
        { importProgress }
    } else {
        null
    }

    LargeButton(
        modifier = modifier,
        title = stringResource(R.string.transferSendButton),
        style = ButtonType.PRIMARY,
        showIndeterminateProgress = { sendStatus() == SendStatus.Pending },
        enabled = { importedFiles().isNotEmpty() && !isImporting && areEmailsCorrects() && sendStatus().canEnableButton() },
        progress = progress,
        onClick = { sendTransfer() },
    )
}

private fun SendStatus.canEnableButton(): Boolean = when (this) {
    SendStatus.Pending -> false
    else -> true
}

data class EmailTextFieldCallbacks(
    val transferAuthorEmail: GetSetCallbacks<String>,
    val isAuthorEmailInvalid: () -> Boolean,
    val recipientEmail: GetSetCallbacks<String>,
    val isRecipientEmailInvalid: () -> Boolean,
    val validatedRecipientsEmails: GetSetCallbacks<Set<String>>
) {

    fun checkEmailError(isAuthor: Boolean): Boolean {
        return if (isAuthor) {
            isAuthorEmailInvalid() && transferAuthorEmail.get().isNotEmpty()
        } else {
            isRecipientEmailInvalid() && recipientEmail.get().isNotEmpty()
        }
    }
}

data class TransferOptionsCallbacks(
    val transferOptionsStates: () -> List<TransferOptionState>,
    val onTransferOptionValueSelected: (SettingOption) -> Unit,
    val password: GetSetCallbacks<String>,
    val isPasswordValid: () -> Boolean,
)

data class TransferOptionState(
    val transferOptionType: TransferOptionType,
    val settingState: () -> SettingOption?,
)

enum class PasswordTransferOption(
    override val title: @Composable () -> String,
    override val imageVector: ImageVector? = null,
    override val imageVectorResId: Int? = null,
) : SettingOption {
    NONE({ stringResource(R.string.settingsOptionNone) }),
    ACTIVATED({ stringResource(R.string.settingsOptionActivated) }),
}

@PreviewAllWindows
@Composable
private fun Preview(@PreviewParameter(FileUiListPreviewParameter::class) files: List<FileUi>) {
    val transferOptionsCallbacks = TransferOptionsCallbacks(
        transferOptionsStates = {
            listOf(
                TransferOptionState(
                    transferOptionType = TransferOptionType.VALIDITY_DURATION,
                    settingState = { ValidityPeriodOption.THIRTY },
                ),
                TransferOptionState(
                    transferOptionType = TransferOptionType.DOWNLOAD_NUMBER_LIMIT,
                    settingState = { DownloadLimitOption.TWO_HUNDRED_FIFTY },
                ),
                TransferOptionState(
                    transferOptionType = TransferOptionType.PASSWORD,
                    settingState = { PasswordTransferOption.NONE },
                ),
                TransferOptionState(
                    transferOptionType = TransferOptionType.LANGUAGE,
                    settingState = { EmailLanguageOption.FRENCH },
                ),
            )
        },
        onTransferOptionValueSelected = {},
        password = GetSetCallbacks(get = { "password" }, set = {}),
        isPasswordValid = { true },
    )

    val emailTextFieldCallbacks = EmailTextFieldCallbacks(
        transferAuthorEmail = GetSetCallbacks(get = { "" }, set = {}),
        isAuthorEmailInvalid = { false },
        recipientEmail = GetSetCallbacks(get = { "test.test@ik me" }, set = {}),
        isRecipientEmailInvalid = { true },
        validatedRecipientsEmails = GetSetCallbacks(get = { setOf("test.test@ik.me") }, set = {}),
    )

    SwissTransferTheme {
        ImportFilesScreen(
            files = { files },
            filesToImportCount = { 0 },
            currentSessionFilesCount = { 0 },
            emailTextFieldCallbacks = emailTextFieldCallbacks,
            transferMessageCallbacks = GetSetCallbacks(get = { "" }, set = {}),
            selectedTransferType = GetSetCallbacks(get = { TransferTypeUi.MAIL }, set = {}),
            transferOptionsCallbacks = transferOptionsCallbacks,
            addFiles = {},
            closeActivity = {},
            shouldStartByPromptingUserForFiles = false,
            sendStatus = { SendStatus.Initial },
            sendTransfer = {},
        )
    }
}<|MERGE_RESOLUTION|>--- conflicted
+++ resolved
@@ -60,12 +60,8 @@
 fun ImportFilesScreen(
     importFilesViewModel: ImportFilesViewModel = hiltViewModel<ImportFilesViewModel>(),
     closeActivity: () -> Unit,
-<<<<<<< HEAD
-    navigateToUploadProgress: (transferType: TransferTypeUi, totalSize: Long) -> Unit,
+    navigateToUploadProgress: (transferType: TransferTypeUi, totalSize: Long, recipients: List<String>) -> Unit,
     navigateToEmailValidation: (email: String) -> Unit,
-=======
-    navigateToUploadProgress: (transferType: TransferTypeUi, totalSize: Long, recipients: List<String>) -> Unit,
->>>>>>> 1b60e1db
 ) {
 
     val files by importFilesViewModel.importedFilesDebounced.collectAsStateWithLifecycle()
@@ -88,12 +84,6 @@
     HandleSendActionResult(
         snackbarHostState = snackbarHostState,
         sendStatus = { sendStatus },
-<<<<<<< HEAD
-        transferType = { selectedTransferType },
-        navigateToUploadProgress = navigateToUploadProgress,
-        navigateToEmailValidation = { navigateToEmailValidation(importFilesViewModel.transferAuthorEmail.get()) },
-        resetSendActionResult = { importFilesViewModel.resetSendActionResult() },
-=======
         navigateToUploadProgress = { totalSize ->
             navigateToUploadProgress(
                 selectedTransferType,
@@ -101,8 +91,8 @@
                 emailTextFieldCallbacks.validatedRecipientsEmails.get().toList(),
             )
         },
+        navigateToEmailValidation = { navigateToEmailValidation(emailTextFieldCallbacks.transferAuthorEmail.get()) },
         resetSendActionResult = importFilesViewModel::resetSendActionResult,
->>>>>>> 1b60e1db
     )
 
     val transferOptionsCallbacks = importFilesViewModel.getTransferOptionsCallbacks(
@@ -163,13 +153,8 @@
 private fun HandleSendActionResult(
     snackbarHostState: SnackbarHostState,
     sendStatus: () -> SendStatus,
-<<<<<<< HEAD
-    transferType: () -> TransferTypeUi,
-    navigateToUploadProgress: (transferType: TransferTypeUi, totalSize: Long) -> Unit,
+    navigateToUploadProgress: (totalSize: Long) -> Unit,
     navigateToEmailValidation: () -> Unit,
-=======
-    navigateToUploadProgress: (totalSize: Long) -> Unit,
->>>>>>> 1b60e1db
     resetSendActionResult: () -> Unit,
 ) {
     val context = LocalContext.current
