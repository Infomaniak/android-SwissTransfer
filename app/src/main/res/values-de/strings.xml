--- conflicted
+++ resolved
@@ -23,11 +23,7 @@
     <string name="buttonDownload">Download</string>
     <string name="buttonDownloadSelected">Auswahl herunterladen</string>
     <string name="buttonFinished">Beenden</string>
-<<<<<<< HEAD
-    <string name="buttonNext">Weiter zu</string>
     <string name="buttonOpenMailApp">Mail-App öffnen</string>
-=======
->>>>>>> 8f94b909
     <string name="buttonShare">Teilen</string>
     <string name="buttonStart">Starten</string>
     <string name="contentDescriptionButtonBack">Zurück</string>
