--- conflicted
+++ resolved
@@ -23,11 +23,7 @@
     <string name="buttonDownload">Télécharger</string>
     <string name="buttonDownloadSelected">Télécharger la sélection</string>
     <string name="buttonFinished">Terminer</string>
-<<<<<<< HEAD
-    <string name="buttonNext">Suivant</string>
     <string name="buttonOpenMailApp">Ouvrir l’app mail</string>
-=======
->>>>>>> 8f94b909
     <string name="buttonShare">Partager</string>
     <string name="buttonStart">Démarrer</string>
     <string name="contentDescriptionButtonBack">Retour</string>
