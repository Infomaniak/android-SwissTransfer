--- conflicted
+++ resolved
@@ -16,12 +16,7 @@
 qrose = "1.0.1"
 recaptcha = "18.6.1"
 sentry = "4.12.0"
-<<<<<<< HEAD
-serialization = "1.7.3"
 swisstransfer = "0.10.2"
-=======
-swisstransfer = "0.10.1"
->>>>>>> a72eaa23
 workmanager = "2.10.0"
 
 [libraries]
